/*-
 * Copyright (c) 2008-2013 WiredTiger, Inc.
 *	All rights reserved.
 *
 * See the file LICENSE for redistribution information.
 */

#include "wt_internal.h"

#define	WT_FORALL_CURSORS(clsm, c, i)					\
	for ((i) = (clsm)->nchunks; (i) > 0;)				\
		if (((c) = (clsm)->cursors[--i]) != NULL)

#define	WT_LSM_CMP(s, lsm_tree, k1, k2, cmp)				\
	(((lsm_tree)->collator == NULL) ?				\
	(((cmp) = __wt_btree_lex_compare((k1), (k2))), 0) :		\
	(lsm_tree)->collator->compare((lsm_tree)->collator,		\
	    &(s)->iface, (k1), (k2), &(cmp)))

#define	WT_LSM_CURCMP(s, lsm_tree, c1, c2, cmp)				\
	WT_LSM_CMP(s, lsm_tree, &(c1)->key, &(c2)->key, cmp)

/*
 * LSM API enter: check that the cursor is in sync with the tree.
 */
#define	WT_LSM_ENTER(clsm, cursor, session, n)				\
	clsm = (WT_CURSOR_LSM *)cursor;					\
	CURSOR_API_CALL(cursor, session, n, NULL);			\
	WT_ERR(__clsm_enter(clsm, 0))

#define	WT_LSM_UPDATE_ENTER(clsm, cursor, session, n)			\
	clsm = (WT_CURSOR_LSM *)cursor;					\
	CURSOR_UPDATE_API_CALL(cursor, session, n, NULL);		\
	WT_ERR(__clsm_enter(clsm, 1))

static int __clsm_open_cursors(WT_CURSOR_LSM *, int, u_int, uint32_t);
static int __clsm_search(WT_CURSOR *);

static inline int
__clsm_enter(WT_CURSOR_LSM *clsm, int update)
{
	if (!F_ISSET(clsm, WT_CLSM_MERGE) &&
	    (clsm->dsk_gen != clsm->lsm_tree->dsk_gen ||
	    (!update && !F_ISSET(clsm, WT_CLSM_OPEN_READ))))
		WT_RET(__clsm_open_cursors(clsm, update, 0, 0));

	return (0);
}

/*
 * TODO: use something other than an empty value as a tombstone: we need
 * to support empty values from the application.
 */
static WT_ITEM __lsm_tombstone = { "", 0, 0, NULL, 0 };

#define	WT_LSM_NEEDVALUE(c) do {					\
	WT_CURSOR_NEEDVALUE(c);						\
	if (__clsm_deleted((WT_CURSOR_LSM *)(c), &(c)->value))		\
		WT_ERR(__wt_cursor_kv_not_set(cursor, 0));		\
} while (0)

/*
 * __clsm_deleted --
 *	Check whether the current value is a tombstone.
 */
static inline int
__clsm_deleted(WT_CURSOR_LSM *clsm, WT_ITEM *item)
{
	return (!F_ISSET(clsm, WT_CLSM_MINOR_MERGE) && item->size == 0);
}

/*
 * __clsm_close_cursors --
 *	Close all of the btree cursors currently open.
 */
static int
__clsm_close_cursors(WT_CURSOR_LSM *clsm)
{
	WT_BLOOM *bloom;
	WT_CURSOR *c;
	u_int i;

	if (clsm->cursors == NULL)
		return (0);

	/* Detach from our old primary. */
	if (clsm->primary_chunk != NULL) {
		(void)WT_ATOMIC_SUB(clsm->primary_chunk->ncursor, 1);
		clsm->primary_chunk = NULL;
	}

	WT_FORALL_CURSORS(clsm, c, i) {
		clsm->cursors[i] = NULL;
		WT_RET(c->close(c));
		if ((bloom = clsm->blooms[i]) != NULL) {
			clsm->blooms[i] = NULL;
			WT_RET(__wt_bloom_close(bloom));
		}
	}

	clsm->current = NULL;
	return (0);
}

/*
 * __clsm_open_cursors --
 *	Open cursors for the current set of files.
 */
static int
__clsm_open_cursors(
    WT_CURSOR_LSM *clsm, int update, u_int start_chunk, uint32_t start_id)
{
	WT_CURSOR *c, **cp;
	WT_DECL_RET;
	WT_LSM_CHUNK *chunk;
	WT_LSM_TREE *lsm_tree;
	WT_SESSION_IMPL *session;
	const char *ckpt_cfg[] = API_CONF_DEFAULTS(session, open_cursor,
	    "checkpoint=WiredTigerCheckpoint,raw");
	const char *merge_cfg[] = API_CONF_DEFAULTS(session, open_cursor,
	    "checkpoint=WiredTigerCheckpoint,raw");
	u_int i, nchunks;

	session = (WT_SESSION_IMPL *)clsm->iface.session;
	lsm_tree = clsm->lsm_tree;
	c = &clsm->iface;
	chunk = NULL;

	if (!update)
		F_SET(clsm, WT_CLSM_OPEN_READ);

	/* Copy the key, so we don't lose the cursor position. */
	if (F_ISSET(c, WT_CURSTD_KEY_RET)) {
		F_CLR(c, WT_CURSTD_KEY_RET);
		if (c->key.data != c->key.mem)
			WT_RET(__wt_buf_set(
			    session, &c->key, c->key.data, c->key.size));
		F_SET(c, WT_CURSTD_KEY_APP);
	}
	F_CLR(clsm, WT_CLSM_ITERATE_NEXT | WT_CLSM_ITERATE_PREV);

	WT_RET(__clsm_close_cursors(clsm));

	WT_RET(__wt_readlock(session, lsm_tree->rwlock));
	F_SET(session, WT_SESSION_NO_CACHE_CHECK);

	/* Merge cursors have already figured out how many chunks they need. */
	if (F_ISSET(clsm, WT_CLSM_MERGE)) {
		nchunks = clsm->nchunks;

		/*
		 * We may have raced with another merge completing.  Check that
		 * we're starting at the right offset in the chunk array.
		 */
		if (start_chunk >= lsm_tree->nchunks ||
		    lsm_tree->chunk[start_chunk]->id != start_id)
			for (start_chunk = 0;
			    start_chunk < lsm_tree->nchunks;
			    start_chunk++) {
				chunk = lsm_tree->chunk[start_chunk];
				if (chunk->id == start_id)
					break;
			}

		WT_ASSERT(session, start_chunk + nchunks <= lsm_tree->nchunks);
	} else
		nchunks = lsm_tree->nchunks;

	if (clsm->cursors == NULL || nchunks > clsm->nchunks) {
		WT_ERR(__wt_realloc(session, NULL,
		    nchunks * sizeof(WT_BLOOM *), &clsm->blooms));
		WT_ERR(__wt_realloc(session, NULL,
		    nchunks * sizeof(WT_CURSOR *), &clsm->cursors));
	}
	clsm->nchunks = nchunks;

	for (i = 0, cp = clsm->cursors; i != clsm->nchunks; i++, cp++) {
		if (!F_ISSET(clsm, WT_CLSM_OPEN_READ) && i < clsm->nchunks - 1)
			continue;

		/*
		 * Read from the checkpoint if the file has been written.
		 * Once all cursors switch, the in-memory tree can be evicted.
		 */
		chunk = lsm_tree->chunk[i + start_chunk];
		ret = __wt_open_cursor(session,
		    chunk->uri, &clsm->iface,
		    !F_ISSET(chunk, WT_LSM_CHUNK_ONDISK) ? NULL :
		    (F_ISSET(clsm, WT_CLSM_MERGE) ? merge_cfg : ckpt_cfg), cp);

		/*
		 * XXX kludge: we may have an empty chunk where no checkpoint
		 * was written.  If so, try to open the ordinary handle on that
		 * chunk instead.
		 */
		if (ret == WT_NOTFOUND && F_ISSET(chunk, WT_LSM_CHUNK_ONDISK))
			ret = __wt_open_cursor(session,
			    chunk->uri, &clsm->iface, NULL, cp);
		WT_ERR(ret);

		if (F_ISSET(chunk, WT_LSM_CHUNK_BLOOM) &&
		    !F_ISSET(clsm, WT_CLSM_MERGE))
			WT_ERR(__wt_bloom_open(session, chunk->bloom_uri,
			    lsm_tree->bloom_bit_count,
			    lsm_tree->bloom_hash_count,
			    c, &clsm->blooms[i]));

		/* Child cursors always use overwrite and raw mode. */
		F_SET(*cp, WT_CURSTD_OVERWRITE | WT_CURSTD_RAW);
	}

	/* The last chunk is our new primary. */
	if (chunk != NULL && !F_ISSET(chunk, WT_LSM_CHUNK_ONDISK)) {
		clsm->primary_chunk = chunk;
		(void)WT_ATOMIC_ADD(clsm->primary_chunk->ncursor, 1);

<<<<<<< HEAD
	/* Peek into the btree layer to track the in-memory size. */
	if (lsm_tree->memsizep == NULL)
		(void)__wt_btree_get_memsize(
		    session, S2BT(session), &lsm_tree->memsizep);
=======
		/*
		 * Peek into the btree layer to track the in-memory size.
		 * Ignore error returns since it is OK for the btree to be
		 * empty in this code path (and that is an error condition).
		 */
		if (lsm_tree->memsizep == NULL)
			(void)__wt_btree_get_memsize(
			    session, session->btree, &lsm_tree->memsizep);
	}
>>>>>>> 01d65d9b

	clsm->dsk_gen = lsm_tree->dsk_gen;
err:	F_CLR(session, WT_SESSION_NO_CACHE_CHECK);
	WT_TRET(__wt_rwunlock(session, lsm_tree->rwlock));
	return (ret);
}

/* __wt_clsm_init_merge --
 *	Initialize an LSM cursor for a merge.
 */
int
__wt_clsm_init_merge(
    WT_CURSOR *cursor, u_int start_chunk, uint32_t start_id, u_int nchunks)
{
	WT_CURSOR_LSM *clsm;

	clsm = (WT_CURSOR_LSM *)cursor;
	F_SET(clsm, WT_CLSM_MERGE);
	if (start_chunk != 0)
		F_SET(clsm, WT_CLSM_MINOR_MERGE);
	clsm->nchunks = nchunks;

	return (__clsm_open_cursors(clsm, 0, start_chunk, start_id));
}

/*
 * __clsm_get_current --
 *	Find the smallest / largest of the cursors and copy its key/value.
 */
static int
__clsm_get_current(
    WT_SESSION_IMPL *session, WT_CURSOR_LSM *clsm, int smallest, int *deletedp)
{
	WT_CURSOR *c, *current;
	int cmp, multiple;
	u_int i;

	current = NULL;
	multiple = 0;

	WT_FORALL_CURSORS(clsm, c, i) {
		if (!F_ISSET(c, WT_CURSTD_KEY_SET))
			continue;
		if (current == NULL) {
			current = c;
			continue;
		}
		WT_RET(WT_LSM_CURCMP(session, clsm->lsm_tree, c, current, cmp));
		if (smallest ? cmp < 0 : cmp > 0) {
			current = c;
			multiple = 0;
		} else if (cmp == 0)
			multiple = 1;
	}

	c = &clsm->iface;
	if ((clsm->current = current) == NULL) {
		F_CLR(c, WT_CURSTD_KEY_SET | WT_CURSTD_VALUE_SET);
		return (WT_NOTFOUND);
	}

	if (multiple)
		F_SET(clsm, WT_CLSM_MULTIPLE);
	else
		F_CLR(clsm, WT_CLSM_MULTIPLE);

	WT_RET(current->get_key(current, &c->key));
	WT_RET(current->get_value(current, &c->value));

	if ((*deletedp = __clsm_deleted(clsm, &c->value)) == 0) {
		F_CLR(c, WT_CURSTD_KEY_APP | WT_CURSTD_VALUE_APP);
		F_SET(c, WT_CURSTD_KEY_RET | WT_CURSTD_VALUE_RET);
	} else
		F_CLR(c, WT_CURSTD_KEY_SET | WT_CURSTD_VALUE_SET);

	return (0);
}

/*
 * __clsm_compare --
 *	WT_CURSOR->compare implementation for the LSM cursor type.
 */
static int
__clsm_compare(WT_CURSOR *a, WT_CURSOR *b, int *cmpp)
{
	WT_CURSOR_LSM *alsm;
	WT_DECL_RET;
	WT_SESSION_IMPL *session;
	int cmp;

	/* There's no need to sync with the LSM tree, avoid WT_LSM_ENTER. */
	alsm = (WT_CURSOR_LSM *)a;
	CURSOR_API_CALL(a, session, compare, NULL);

	/*
	 * Confirm both cursors refer to the same source and have keys, then
	 * compare the keys.
	 */
	if (strcmp(a->uri, b->uri) != 0)
		WT_ERR_MSG(session, EINVAL,
		    "comparison method cursors must reference the same object");

	WT_CURSOR_NEEDKEY(a);
	WT_CURSOR_NEEDKEY(b);

	WT_ERR(WT_LSM_CMP(session, alsm->lsm_tree, &a->key, &b->key, cmp));
	*cmpp = cmp;

err:	API_END(session);
	return (ret);
}

/*
 * __clsm_next --
 *	WT_CURSOR->next method for the LSM cursor type.
 */
static int
__clsm_next(WT_CURSOR *cursor)
{
	WT_CURSOR_LSM *clsm;
	WT_CURSOR *c;
	WT_DECL_RET;
	WT_SESSION_IMPL *session;
	u_int i;
	int check, cmp, deleted;

	WT_LSM_ENTER(clsm, cursor, session, next);

	/* If we aren't positioned for a forward scan, get started. */
	if (clsm->current == NULL || !F_ISSET(clsm, WT_CLSM_ITERATE_NEXT)) {
		F_CLR(clsm, WT_CLSM_MULTIPLE);
		WT_FORALL_CURSORS(clsm, c, i) {
			if (!F_ISSET(cursor, WT_CURSTD_KEY_SET)) {
				WT_ERR(c->reset(c));
				ret = c->next(c);
			} else if (c != clsm->current) {
				c->set_key(c, &cursor->key);
				if ((ret = c->search_near(c, &cmp)) == 0) {
					if (cmp < 0)
						ret = c->next(c);
					else if (cmp == 0) {
						if (clsm->current == NULL)
							clsm->current = c;
						else
							F_SET(clsm,
							    WT_CLSM_MULTIPLE);
					}
				}
			}
			WT_ERR_NOTFOUND_OK(ret);
		}
		F_SET(clsm, WT_CLSM_ITERATE_NEXT);
		F_CLR(clsm, WT_CLSM_ITERATE_PREV);

		/* We just positioned *at* the key, now move. */
		if (clsm->current != NULL)
			goto retry;
	} else {
retry:		/*
		 * If there are multiple cursors on that key, move them
		 * forward.
		 */
		if (F_ISSET(clsm, WT_CLSM_MULTIPLE)) {
			check = 0;
			WT_FORALL_CURSORS(clsm, c, i) {
				if (!F_ISSET(c, WT_CURSTD_KEY_SET))
					continue;
				if (check) {
					WT_ERR(WT_LSM_CURCMP(session,
					    clsm->lsm_tree, c, clsm->current,
					    cmp));
					if (cmp == 0)
						WT_ERR_NOTFOUND_OK(c->next(c));
				}
				if (c == clsm->current)
					check = 1;
			}
		}

		/* Move the smallest cursor forward. */
		c = clsm->current;
		WT_ERR_NOTFOUND_OK(c->next(c));
	}

	/* Find the cursor(s) with the smallest key. */
	if ((ret = __clsm_get_current(session, clsm, 1, &deleted)) == 0 &&
	    deleted)
		goto retry;

err:	API_END(session);
	return (ret);
}

/*
 * __clsm_prev --
 *	WT_CURSOR->prev method for the LSM cursor type.
 */
static int
__clsm_prev(WT_CURSOR *cursor)
{
	WT_CURSOR_LSM *clsm;
	WT_CURSOR *c;
	WT_DECL_RET;
	WT_SESSION_IMPL *session;
	u_int i;
	int check, cmp, deleted;

	WT_LSM_ENTER(clsm, cursor, session, prev);

	/* If we aren't positioned for a reverse scan, get started. */
	if (clsm->current == NULL || !F_ISSET(clsm, WT_CLSM_ITERATE_PREV)) {
		F_CLR(clsm, WT_CLSM_MULTIPLE);
		WT_FORALL_CURSORS(clsm, c, i) {
			if (!F_ISSET(cursor, WT_CURSTD_KEY_SET)) {
				WT_ERR(c->reset(c));
				ret = c->prev(c);
			} else if (c != clsm->current) {
				c->set_key(c, &cursor->key);
				if ((ret = c->search_near(c, &cmp)) == 0) {
					if (cmp > 0)
						ret = c->prev(c);
					else if (cmp == 0) {
						if (clsm->current == NULL)
							clsm->current = c;
						else
							F_SET(clsm,
							    WT_CLSM_MULTIPLE);
					}
				}
			}
			WT_ERR_NOTFOUND_OK(ret);
		}
		F_SET(clsm, WT_CLSM_ITERATE_PREV);
		F_CLR(clsm, WT_CLSM_ITERATE_NEXT);

		/* We just positioned *at* the key, now move. */
		if (clsm->current != NULL)
			goto retry;
	} else {
retry:		/*
		 * If there are multiple cursors on that key, move them
		 * backwards.
		 */
		if (F_ISSET(clsm, WT_CLSM_MULTIPLE)) {
			check = 0;
			WT_FORALL_CURSORS(clsm, c, i) {
				if (!F_ISSET(c, WT_CURSTD_KEY_SET))
					continue;
				if (check) {
					WT_ERR(WT_LSM_CURCMP(session,
					    clsm->lsm_tree, c, clsm->current,
					    cmp));
					if (cmp == 0)
						WT_ERR_NOTFOUND_OK(c->prev(c));
				}
				if (c == clsm->current)
					check = 1;
			}
		}

		/* Move the smallest cursor backwards. */
		c = clsm->current;
		WT_ERR_NOTFOUND_OK(c->prev(c));
	}

	/* Find the cursor(s) with the largest key. */
	if ((ret = __clsm_get_current(session, clsm, 0, &deleted)) == 0 &&
	    deleted)
		goto retry;

err:	API_END(session);
	return (ret);
}

/*
 * __clsm_reset --
 *	WT_CURSOR->reset method for the LSM cursor type.
 */
static int
__clsm_reset(WT_CURSOR *cursor)
{
	WT_CURSOR_LSM *clsm;
	WT_CURSOR *c;
	WT_DECL_RET;
	WT_SESSION_IMPL *session;

	/*
	 * Don't use the normal __clsm_enter path: that is wasted work when all
	 * we want to do is give up our position.
	 */
	clsm = (WT_CURSOR_LSM *)cursor;
	CURSOR_API_CALL(cursor, session, reset, NULL);
	if ((c = clsm->current) != NULL) {
		ret = c->reset(c);
		clsm->current = NULL;
	}
	F_CLR(cursor, WT_CURSTD_KEY_SET | WT_CURSTD_VALUE_SET);
	F_CLR(clsm, WT_CLSM_ITERATE_NEXT | WT_CLSM_ITERATE_PREV);

err:	API_END(session);
	return (ret);
}

/*
 * __clsm_search --
 *	WT_CURSOR->search method for the LSM cursor type.
 */
static int
__clsm_search(WT_CURSOR *cursor)
{
	WT_BLOOM *bloom;
	WT_BLOOM_HASH bhash;
	WT_CURSOR *c;
	WT_CURSOR_LSM *clsm;
	WT_DECL_RET;
	WT_SESSION_IMPL *session;
	u_int i;
	int have_hash;

	have_hash = 0;

	WT_LSM_ENTER(clsm, cursor, session, search);
	WT_CURSOR_NEEDKEY(cursor);
	F_CLR(clsm, WT_CLSM_ITERATE_NEXT | WT_CLSM_ITERATE_PREV);

	/*
	 * Reset any positioned cursor(s) to release pinned resources.
	 *
	 * TODO: generalize this and apply to all methods that don't preserve
	 * position.
	 */
	if (clsm->current != NULL) {
		WT_ERR(clsm->current->reset(clsm->current));
		clsm->current = NULL;
	}

	WT_FORALL_CURSORS(clsm, c, i) {
		/* If there is a Bloom filter, see if we can skip the read. */
		if ((bloom = clsm->blooms[i]) != NULL) {
			if (!have_hash) {
				WT_ERR(__wt_bloom_hash(
				    bloom, &cursor->key, &bhash));
				have_hash = 1;
			}

			ret = __wt_bloom_hash_get(bloom, &bhash);
			if (ret == WT_NOTFOUND) {
				WT_STAT_INCR(
				    clsm->lsm_tree->stats, bloom_miss);
				continue;
			} else if (ret == 0)
				WT_STAT_INCR(clsm->lsm_tree->stats, bloom_hit);
			WT_ERR(ret);
		}
		c->set_key(c, &cursor->key);
		if ((ret = c->search(c)) == 0) {
			WT_ERR(c->get_key(c, &cursor->key));
			WT_ERR(c->get_value(c, &cursor->value));
			clsm->current = c;
			if (__clsm_deleted(clsm, &cursor->value))
				ret = WT_NOTFOUND;
			goto done;
		} else if (ret != WT_NOTFOUND)
			goto err;
		else if (bloom != NULL)
			WT_STAT_INCR(
			    clsm->lsm_tree->stats, bloom_false_positive);
		/* The active chunk can't have a bloom filter. */
		else if (clsm->primary_chunk == NULL || i != clsm->nchunks)
			WT_STAT_INCR(
			    clsm->lsm_tree->stats, lsm_lookup_no_bloom);
	}
	ret = WT_NOTFOUND;

done:
err:	API_END(session);
	if (ret == 0) {
		F_CLR(cursor, WT_CURSTD_KEY_APP | WT_CURSTD_VALUE_APP);
		F_SET(cursor, WT_CURSTD_KEY_RET | WT_CURSTD_VALUE_RET);
	} else
		F_CLR(cursor, WT_CURSTD_KEY_SET | WT_CURSTD_VALUE_SET);

	return (ret);
}

/*
 * __clsm_search_near --
 *	WT_CURSOR->search_near method for the LSM cursor type.
 */
static int
__clsm_search_near(WT_CURSOR *cursor, int *exactp)
{
	WT_CURSOR *c, *larger, *smaller;
	WT_CURSOR_LSM *clsm;
	WT_DECL_RET;
	WT_ITEM v;
	WT_SESSION_IMPL *session;
	u_int i;
	int cmp, deleted;

	larger = smaller = NULL;

	WT_LSM_ENTER(clsm, cursor, session, search_near);
	WT_CURSOR_NEEDKEY(cursor);
	F_CLR(clsm, WT_CLSM_ITERATE_NEXT | WT_CLSM_ITERATE_PREV);

	/*
	 * Reset any positioned cursor(s) to release pinned resources.
	 *
	 * TODO: generalize this and apply to all methods that don't preserve
	 * position.
	 */
	if (clsm->current != NULL) {
		WT_ERR(clsm->current->reset(clsm->current));
		clsm->current = NULL;
	}

	/*
	 * search_near is somewhat fiddly: we can't just return a nearby key
	 * from the in-memory chunk because there could be a closer key on
	 * disk.
	 *
	 * As we search down the chunks, we stop as soon as we find an exact
	 * match.  Otherwise, we maintain the smallest cursor larger than the
	 * search key and the largest cursor smaller than the search key.  At
	 * the bottom, we prefer the larger cursor, but if no record is larger,
	 * return the smaller cursor, or if no record at all was found,
	 * WT_NOTFOUND.
	 */
	WT_FORALL_CURSORS(clsm, c, i) {
		c->set_key(c, &cursor->key);
		if ((ret = c->search_near(c, &cmp)) == WT_NOTFOUND) {
			ret = 0;
			continue;
		} else if (ret != 0)
			goto err;

		WT_ERR(c->get_value(c, &v));
		deleted = __clsm_deleted(clsm, &v);

		if (cmp == 0 && !deleted) {
			clsm->current = c;
			*exactp = 0;
			goto done;
		}

		/*
		 * Prefer larger cursors.  There are two reasons: (1) we expect
		 * prefix searches to be a common case (as in our own indices);
		 * and (2) we need a way to unambiguously know we have the
		 * "closest" result.
		 */
		if (cmp < 0) {
			if ((ret = c->next(c)) == 0)
				cmp = 1;
			else if (ret == WT_NOTFOUND)
				ret = c->prev(c);
			if (ret != 0)
				goto err;
		}

		/*
		 * If we land on a deleted item, try going forwards or
		 * backwards to find one that isn't deleted.
		 */
		while (deleted && (ret = c->next(c)) == 0) {
			cmp = 1;
			WT_ERR(c->get_value(c, &v));
			deleted = __clsm_deleted(clsm, &v);
		}
		WT_ERR_NOTFOUND_OK(ret);
		while (deleted && (ret = c->prev(c)) == 0) {
			cmp = -1;
			WT_ERR(c->get_value(c, &v));
			deleted = __clsm_deleted(clsm, &v);
		}
		WT_ERR_NOTFOUND_OK(ret);
		if (deleted)
			continue;

		/*
		 * We are trying to find the smallest cursor greater than the
		 * search key, or, if there is no larger key, the largest
		 * cursor smaller than the search key.
		 *
		 * It could happen that one cursor contains both of the closest
		 * records.  In that case, we will track it in "larger", and it
		 * will be the one we finally choose.
		 */
		if (cmp > 0) {
			if (larger == NULL)
				larger = c;
			else {
				WT_ERR(WT_LSM_CURCMP(session,
				    clsm->lsm_tree, c, larger, cmp));
				if (cmp < 0) {
					WT_ERR(larger->reset(larger));
					larger = c;
				}
			}
		} else {
			if (smaller == NULL)
				smaller = c;
			else {
				WT_ERR(WT_LSM_CURCMP(session,
				    clsm->lsm_tree, c, smaller, cmp));
				if (cmp > 0) {
					WT_ERR(smaller->reset(smaller));
					smaller = c;
				}
			}
		}

		if (c != smaller && c != larger)
			WT_ERR(c->reset(c));
	}

	if (larger != NULL) {
		clsm->current = larger;
		larger = NULL;
		*exactp = 1;
	} else if (smaller != NULL) {
		clsm->current = smaller;
		smaller = NULL;
		*exactp = -1;
	} else
		ret = WT_NOTFOUND;

done:
err:	API_END(session);
	if (ret == 0) {
		c = clsm->current;
		WT_TRET(c->get_key(c, &cursor->key));
		WT_TRET(c->get_value(c, &cursor->value));
	}
	if (smaller != NULL)
		WT_TRET(smaller->reset(smaller));
	if (larger != NULL)
		WT_TRET(larger->reset(larger));

	if (ret == 0) {
		F_CLR(cursor, WT_CURSTD_KEY_APP | WT_CURSTD_VALUE_APP);
		F_SET(cursor, WT_CURSTD_KEY_RET | WT_CURSTD_VALUE_RET);
	} else
		F_CLR(cursor, WT_CURSTD_KEY_SET | WT_CURSTD_VALUE_SET);

	return (ret);
}

/*
 * __clsm_put --
 *	Put an entry into the in-memory tree, trigger a file switch if
 *	necessary.
 */
static inline int
__clsm_put(
    WT_SESSION_IMPL *session, WT_CURSOR_LSM *clsm, WT_ITEM *key, WT_ITEM *value)
{
	WT_BTREE *btree;
	WT_CURSOR *primary;
	WT_DECL_RET;
	WT_LSM_TREE *lsm_tree;
	uint32_t *memsizep;

	lsm_tree = clsm->lsm_tree;

	/*
	 * If this is the first update in this cursor, check if a new in-memory
	 * chunk is needed.
	 */
	if (clsm->primary_chunk == NULL) {
		WT_RET(__wt_writelock(session, lsm_tree->rwlock));
		if (clsm->dsk_gen == lsm_tree->dsk_gen)
			WT_WITH_SCHEMA_LOCK(session,
			    ret = __wt_lsm_tree_switch(session, lsm_tree));
		WT_TRET(__wt_rwunlock(session, lsm_tree->rwlock));
		WT_RET(ret);

		/* We changed the structure, or someone else did: update. */
		WT_RET(__clsm_enter(clsm, 1));

		WT_ASSERT(session, clsm->primary_chunk != NULL);
	}

	primary = clsm->cursors[clsm->nchunks - 1];
	primary->set_key(primary, key);
	primary->set_value(primary, value);
	WT_RET(primary->insert(primary));

	/*
	 * The count is in a shared structure, but it's only approximate, so
	 * don't worry about protecting access.
	 */
	++clsm->primary_chunk->count;

	/*
	 * Set the position for future scans.  If we were already positioned in
	 * a non-primary chunk, we may now have multiple cursors matching the
	 * key.
	 */
	F_CLR(clsm, WT_CLSM_ITERATE_NEXT | WT_CLSM_ITERATE_PREV);
	clsm->current = primary;

	if ((memsizep = lsm_tree->memsizep) != NULL &&
	    *memsizep > lsm_tree->chunk_size) {
		/*
		 * Take the LSM lock first: we can't acquire it while
		 * holding the schema lock, or we will deadlock.
		 */
		WT_RET(__wt_writelock(session, lsm_tree->rwlock));
		/* Make sure we don't race. */
		if (clsm->dsk_gen == lsm_tree->dsk_gen)
			WT_WITH_SCHEMA_LOCK(session,
			    ret = __wt_lsm_tree_switch(session, lsm_tree));

		/*
		 * Clear the "cache resident" flag so the primary can be
		 * evicted and eventually closed.  Make sure we succeeded
		 * in switching: if something went wrong, we should keep
		 * trying to switch.
		 */
		btree = ((WT_CURSOR_BTREE *)primary)->btree;
		if (ret == 0)
			ret = __wt_btree_release_memsize(session, btree);

		WT_TRET(__wt_rwunlock(session, lsm_tree->rwlock));
	}

	return (ret);
}

/*
 * __clsm_insert --
 *	WT_CURSOR->insert method for the LSM cursor type.
 */
static int
__clsm_insert(WT_CURSOR *cursor)
{
	WT_CURSOR_LSM *clsm;
	WT_DECL_RET;
	WT_SESSION_IMPL *session;

	WT_LSM_UPDATE_ENTER(clsm, cursor, session, insert);
	WT_CURSOR_NEEDKEY(cursor);
	WT_LSM_NEEDVALUE(cursor);

	if (!F_ISSET(cursor, WT_CURSTD_OVERWRITE) &&
	    (ret = __clsm_search(cursor)) != WT_NOTFOUND) {
		if (ret == 0)
			ret = WT_DUPLICATE_KEY;
		return (ret);
	}

	ret = __clsm_put(session, clsm, &cursor->key, &cursor->value);

err:	CURSOR_UPDATE_API_END(session, ret);
	return (ret);
}

/*
 * __clsm_update --
 *	WT_CURSOR->update method for the LSM cursor type.
 */
static int
__clsm_update(WT_CURSOR *cursor)
{
	WT_CURSOR_LSM *clsm;
	WT_DECL_RET;
	WT_SESSION_IMPL *session;

	WT_LSM_UPDATE_ENTER(clsm, cursor, session, update);
	WT_CURSOR_NEEDKEY(cursor);
	WT_LSM_NEEDVALUE(cursor);

	if (F_ISSET(cursor, WT_CURSTD_OVERWRITE) ||
	    (ret = __clsm_search(cursor)) == 0)
		ret = __clsm_put(session, clsm, &cursor->key, &cursor->value);

err:	CURSOR_UPDATE_API_END(session, ret);
	return (ret);
}

/*
 * __clsm_remove --
 *	WT_CURSOR->remove method for the LSM cursor type.
 */
static int
__clsm_remove(WT_CURSOR *cursor)
{
	WT_CURSOR_LSM *clsm;
	WT_DECL_RET;
	WT_SESSION_IMPL *session;

	WT_LSM_UPDATE_ENTER(clsm, cursor, session, remove);
	WT_CURSOR_NEEDKEY(cursor);

	if (F_ISSET(cursor, WT_CURSTD_OVERWRITE) ||
	    (ret = __clsm_search(cursor)) == 0)
		ret = __clsm_put(session, clsm, &cursor->key, &__lsm_tombstone);

err:	CURSOR_UPDATE_API_END(session, ret);
	return (ret);
}

/*
 * __clsm_close --
 *	WT_CURSOR->close method for the LSM cursor type.
 */
static int
__clsm_close(WT_CURSOR *cursor)
{
	WT_CURSOR_LSM *clsm;
	WT_DECL_RET;
	WT_SESSION_IMPL *session;

	/*
	 * Don't use the normal __clsm_enter path: that is wasted work when
	 * closing, and the cursor may never have been used.
	 */
	clsm = (WT_CURSOR_LSM *)cursor;
	CURSOR_API_CALL(cursor, session, close, NULL);
	WT_TRET(__clsm_close_cursors(clsm));
	__wt_free(session, clsm->blooms);
	__wt_free(session, clsm->cursors);
	/* The WT_LSM_TREE owns the URI. */
	cursor->uri = NULL;
	if (clsm->lsm_tree != NULL)
		__wt_lsm_tree_release(session, clsm->lsm_tree);
	WT_TRET(__wt_cursor_close(cursor));

err:	API_END(session);
	return (ret);
}

/*
 * __wt_clsm_open --
 *	WT_SESSION->open_cursor method for LSM cursors.
 */
int
__wt_clsm_open(WT_SESSION_IMPL *session,
    const char *uri, WT_CURSOR *owner, const char *cfg[], WT_CURSOR **cursorp)
{
	WT_CURSOR_STATIC_INIT(iface,
	    NULL,			/* get-key */
	    NULL,			/* get-value */
	    NULL,			/* set-key */
	    NULL,			/* set-value */
	    __clsm_compare,		/* compare */
	    __clsm_next,		/* next */
	    __clsm_prev,		/* prev */
	    __clsm_reset,		/* reset */
	    __clsm_search,		/* search */
	    __clsm_search_near,		/* search-near */
	    __clsm_insert,		/* insert */
	    __clsm_update,		/* update */
	    __clsm_remove,		/* remove */
	    __clsm_close);		/* close */
	WT_CONFIG_ITEM cval;
	WT_CURSOR *cursor;
	WT_CURSOR_LSM *clsm;
	WT_DECL_RET;
	WT_LSM_TREE *lsm_tree;

	clsm = NULL;
	cursor = NULL;

	if (!WT_PREFIX_MATCH(uri, "lsm:"))
		return (EINVAL);

	/* Get the LSM tree. */
	WT_WITH_SCHEMA_LOCK_OPT(session,
	    ret = __wt_lsm_tree_get(session, uri, 0, &lsm_tree));
	WT_RET(ret);

	WT_ERR(__wt_calloc_def(session, 1, &clsm));

	cursor = &clsm->iface;
	*cursor = iface;
	cursor->session = &session->iface;
	cursor->uri = lsm_tree->name;
	cursor->key_format = lsm_tree->key_format;
	cursor->value_format = lsm_tree->value_format;

	clsm->lsm_tree = lsm_tree;

	/*
	 * The tree's dsk_gen starts at one, so starting the cursor on zero
	 * will force a call into open_cursors on the first operation.
	 */
	clsm->dsk_gen = 0;

	STATIC_ASSERT(offsetof(WT_CURSOR_LSM, iface) == 0);
	WT_ERR(__wt_cursor_init(cursor, cursor->uri, owner, cfg, cursorp));

	/*
	 * LSM cursors default to overwrite: if no setting was supplied, turn
	 * it on.
	 */
	if (cfg == NULL || cfg[1] == NULL || __wt_config_getones(
	    session, cfg[1], "overwrite", &cval) == WT_NOTFOUND)
		F_SET(cursor, WT_CURSTD_OVERWRITE);

	if (0) {
err:		if (lsm_tree != NULL)
			__wt_lsm_tree_release(session, lsm_tree);
		if (cursor != NULL)
			WT_TRET(__clsm_close(cursor));
	}

	return (ret);
}<|MERGE_RESOLUTION|>--- conflicted
+++ resolved
@@ -214,12 +214,6 @@
 		clsm->primary_chunk = chunk;
 		(void)WT_ATOMIC_ADD(clsm->primary_chunk->ncursor, 1);
 
-<<<<<<< HEAD
-	/* Peek into the btree layer to track the in-memory size. */
-	if (lsm_tree->memsizep == NULL)
-		(void)__wt_btree_get_memsize(
-		    session, S2BT(session), &lsm_tree->memsizep);
-=======
 		/*
 		 * Peek into the btree layer to track the in-memory size.
 		 * Ignore error returns since it is OK for the btree to be
@@ -227,9 +221,8 @@
 		 */
 		if (lsm_tree->memsizep == NULL)
 			(void)__wt_btree_get_memsize(
-			    session, session->btree, &lsm_tree->memsizep);
-	}
->>>>>>> 01d65d9b
+			    session, S2BT(session), &lsm_tree->memsizep);
+	}
 
 	clsm->dsk_gen = lsm_tree->dsk_gen;
 err:	F_CLR(session, WT_SESSION_NO_CACHE_CHECK);
