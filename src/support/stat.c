--- conflicted
+++ resolved
@@ -42,12 +42,7 @@
 	stats->file_write_conflicts.desc = "write generation conflicts";
 	stats->free.desc = "file: block frees";
 	stats->overflow_read.desc = "file: overflow pages read from the file";
-<<<<<<< HEAD
-	stats->overflow_value_cache.desc =
-	    "file: overflow values cached in memory";
-=======
 	stats->page_evict.desc = "file: pages evicted from the file";
->>>>>>> 7ce20292
 	stats->page_read.desc = "file: pages read from the file";
 	stats->page_write.desc = "file: pages written to the file";
 	stats->rec_dictionary.desc = "reconcile: dictionary match";
@@ -105,11 +100,7 @@
 	stats->file_write_conflicts.v = 0;
 	stats->free.v = 0;
 	stats->overflow_read.v = 0;
-<<<<<<< HEAD
-	stats->overflow_value_cache.v = 0;
-=======
 	stats->page_evict.v = 0;
->>>>>>> 7ce20292
 	stats->page_read.v = 0;
 	stats->page_write.v = 0;
 	stats->rec_dictionary.v = 0;
