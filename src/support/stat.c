/* DO NOT EDIT: automatically built by dist/stat.py. */

#include "wt_internal.h"

static const char * const __stats_dsrc_desc[] = {
	"block-manager: file allocation unit size",
	"block-manager: blocks allocated",
	"block-manager: checkpoint size",
	"block-manager: allocations requiring file extension",
	"block-manager: blocks freed",
	"block-manager: file magic number",
	"block-manager: file major version number",
	"block-manager: minor version number",
	"block-manager: file bytes available for reuse",
	"block-manager: file size in bytes",
	"LSM: bloom filters in the LSM tree",
	"LSM: bloom filter false positives",
	"LSM: bloom filter hits",
	"LSM: bloom filter misses",
	"LSM: bloom filter pages evicted from cache",
	"LSM: bloom filter pages read into cache",
	"LSM: total size of bloom filters",
	"btree: btree checkpoint generation",
	"btree: column-store variable-size deleted values",
	"btree: column-store fixed-size leaf pages",
	"btree: column-store internal pages",
	"btree: column-store variable-size leaf pages",
	"btree: pages rewritten by compaction",
	"btree: number of key/value pairs",
	"btree: fixed-record size",
	"btree: maximum tree depth",
	"btree: maximum internal page key size",
	"btree: maximum internal page size",
	"btree: maximum leaf page key size",
	"btree: maximum leaf page size",
	"btree: maximum leaf page value size",
	"btree: overflow pages",
	"btree: row-store internal pages",
	"btree: row-store leaf pages",
	"cache: bytes read into cache",
	"cache: bytes written from cache",
	"cache: checkpoint blocked page eviction",
	"cache: unmodified pages evicted",
	"cache: page split during eviction deepened the tree",
	"cache: modified pages evicted",
	"cache: data source pages selected for eviction unable to be evicted",
	"cache: hazard pointer blocked page eviction",
	"cache: internal pages evicted",
	"cache: pages split during eviction",
	"cache: in-memory page splits",
	"cache: overflow values cached in memory",
	"cache: pages read into cache",
	"cache: overflow pages read into cache",
	"cache: pages written from cache",
	"compression: raw compression call failed, no additional data available",
	"compression: raw compression call failed, additional data available",
	"compression: raw compression call succeeded",
	"compression: compressed pages read",
	"compression: compressed pages written",
	"compression: page written failed to compress",
	"compression: page written was too small to compress",
	"cursor: create calls",
	"cursor: insert calls",
	"cursor: bulk-loaded cursor-insert calls",
	"cursor: cursor-insert key and value bytes inserted",
	"cursor: next calls",
	"cursor: prev calls",
	"cursor: remove calls",
	"cursor: cursor-remove key bytes removed",
	"cursor: reset calls",
	"cursor: restarted searches",
	"cursor: search calls",
	"cursor: search near calls",
	"cursor: update calls",
	"cursor: cursor-update value bytes updated",
	"LSM: sleep for LSM checkpoint throttle",
	"LSM: chunks in the LSM tree",
	"LSM: highest merge generation in the LSM tree",
	"LSM: queries that could have benefited from a Bloom filter that did not exist",
	"LSM: sleep for LSM merge throttle",
	"reconciliation: dictionary matches",
	"reconciliation: internal page multi-block writes",
	"reconciliation: leaf page multi-block writes",
	"reconciliation: maximum blocks required for a page",
	"reconciliation: internal-page overflow keys",
	"reconciliation: leaf-page overflow keys",
	"reconciliation: overflow values written",
	"reconciliation: pages deleted",
	"reconciliation: page checksum matches",
	"reconciliation: page reconciliation calls",
	"reconciliation: page reconciliation calls for eviction",
	"reconciliation: leaf page key bytes discarded using prefix compression",
	"reconciliation: internal page key bytes discarded using suffix compression",
	"session: object compaction",
	"session: open cursor count",
	"transaction: update conflicts",
};

const char *
__wt_stat_dsrc_desc(int slot)
{
	return (__stats_dsrc_desc[slot]);
}

void
__wt_stat_dsrc_init_single(WT_DSRC_STATS *stats)
{
	memset(stats, 0, sizeof(*stats));
}

void
__wt_stat_dsrc_init(WT_DATA_HANDLE *handle)
{
	int i;

	for (i = 0; i < WT_COUNTER_SLOTS; ++i) {
		handle->stats[i] = &handle->stat_array[i];
		__wt_stat_dsrc_init_single(handle->stats[i]);
	}
}

void
__wt_stat_dsrc_clear_single(WT_DSRC_STATS *stats)
{
	stats->block_extension = 0;
	stats->block_alloc = 0;
	stats->block_free = 0;
	stats->block_checkpoint_size = 0;
	stats->allocation_size = 0;
	stats->block_reuse_bytes = 0;
	stats->block_magic = 0;
	stats->block_major = 0;
	stats->block_size = 0;
	stats->block_minor = 0;
		/* not clearing btree_checkpoint_generation */
	stats->btree_column_fix = 0;
	stats->btree_column_internal = 0;
	stats->btree_column_deleted = 0;
	stats->btree_column_variable = 0;
	stats->btree_fixed_len = 0;
	stats->btree_maxintlkey = 0;
	stats->btree_maxintlpage = 0;
	stats->btree_maxleafkey = 0;
	stats->btree_maxleafpage = 0;
	stats->btree_maxleafvalue = 0;
	stats->btree_maximum_depth = 0;
	stats->btree_entries = 0;
	stats->btree_overflow = 0;
	stats->btree_compact_rewrite = 0;
	stats->btree_row_internal = 0;
	stats->btree_row_leaf = 0;
	stats->cache_bytes_read = 0;
	stats->cache_bytes_write = 0;
	stats->cache_eviction_checkpoint = 0;
	stats->cache_eviction_fail = 0;
	stats->cache_eviction_hazard = 0;
	stats->cache_inmem_split = 0;
	stats->cache_eviction_internal = 0;
	stats->cache_eviction_dirty = 0;
	stats->cache_read_overflow = 0;
	stats->cache_overflow_value = 0;
	stats->cache_eviction_deepen = 0;
	stats->cache_read = 0;
	stats->cache_eviction_split = 0;
	stats->cache_write = 0;
	stats->cache_eviction_clean = 0;
	stats->compress_read = 0;
	stats->compress_write = 0;
	stats->compress_write_fail = 0;
	stats->compress_write_too_small = 0;
	stats->compress_raw_fail_temporary = 0;
	stats->compress_raw_fail = 0;
	stats->compress_raw_ok = 0;
	stats->cursor_insert_bulk = 0;
	stats->cursor_create = 0;
	stats->cursor_insert_bytes = 0;
	stats->cursor_remove_bytes = 0;
	stats->cursor_update_bytes = 0;
	stats->cursor_insert = 0;
	stats->cursor_next = 0;
	stats->cursor_prev = 0;
	stats->cursor_remove = 0;
	stats->cursor_reset = 0;
	stats->cursor_restart = 0;
	stats->cursor_search = 0;
	stats->cursor_search_near = 0;
	stats->cursor_update = 0;
	stats->bloom_false_positive = 0;
	stats->bloom_hit = 0;
	stats->bloom_miss = 0;
	stats->bloom_page_evict = 0;
	stats->bloom_page_read = 0;
	stats->bloom_count = 0;
	stats->lsm_chunk_count = 0;
	stats->lsm_generation_max = 0;
	stats->lsm_lookup_no_bloom = 0;
	stats->lsm_checkpoint_throttle = 0;
	stats->lsm_merge_throttle = 0;
	stats->bloom_size = 0;
	stats->rec_dictionary = 0;
	stats->rec_suffix_compression = 0;
	stats->rec_multiblock_internal = 0;
	stats->rec_overflow_key_internal = 0;
	stats->rec_prefix_compression = 0;
	stats->rec_multiblock_leaf = 0;
	stats->rec_overflow_key_leaf = 0;
	stats->rec_multiblock_max = 0;
	stats->rec_overflow_value = 0;
	stats->rec_page_match = 0;
	stats->rec_pages = 0;
	stats->rec_pages_eviction = 0;
	stats->rec_page_delete = 0;
	stats->session_compact = 0;
		/* not clearing session_cursor_open */
	stats->txn_update_conflict = 0;
}

void
__wt_stat_dsrc_clear_all(WT_DSRC_STATS **stats)
{
	u_int i;

	for (i = 0; i < WT_COUNTER_SLOTS; ++i)
		__wt_stat_dsrc_clear_single(stats[i]);
}

void
__wt_stat_dsrc_aggregate_single(
    WT_DSRC_STATS *from, WT_DSRC_STATS *to)
{
	to->block_extension += from->block_extension;
	to->block_alloc += from->block_alloc;
	to->block_free += from->block_free;
	to->block_checkpoint_size += from->block_checkpoint_size;
	to->allocation_size = from->allocation_size;
	to->block_reuse_bytes += from->block_reuse_bytes;
	to->block_magic = from->block_magic;
	to->block_major = from->block_major;
	to->block_size += from->block_size;
	to->block_minor = from->block_minor;
	to->btree_checkpoint_generation += from->btree_checkpoint_generation;
	to->btree_column_fix += from->btree_column_fix;
	to->btree_column_internal += from->btree_column_internal;
	to->btree_column_deleted += from->btree_column_deleted;
	to->btree_column_variable += from->btree_column_variable;
	to->btree_fixed_len = from->btree_fixed_len;
	if (from->btree_maxintlkey > to->btree_maxintlkey)
		to->btree_maxintlkey = from->btree_maxintlkey;
	if (from->btree_maxintlpage > to->btree_maxintlpage)
		to->btree_maxintlpage = from->btree_maxintlpage;
	if (from->btree_maxleafkey > to->btree_maxleafkey)
		to->btree_maxleafkey = from->btree_maxleafkey;
	if (from->btree_maxleafpage > to->btree_maxleafpage)
		to->btree_maxleafpage = from->btree_maxleafpage;
	if (from->btree_maxleafvalue > to->btree_maxleafvalue)
		to->btree_maxleafvalue = from->btree_maxleafvalue;
	if (from->btree_maximum_depth > to->btree_maximum_depth)
		to->btree_maximum_depth = from->btree_maximum_depth;
	to->btree_entries += from->btree_entries;
	to->btree_overflow += from->btree_overflow;
	to->btree_compact_rewrite += from->btree_compact_rewrite;
	to->btree_row_internal += from->btree_row_internal;
	to->btree_row_leaf += from->btree_row_leaf;
	to->cache_bytes_read += from->cache_bytes_read;
	to->cache_bytes_write += from->cache_bytes_write;
	to->cache_eviction_checkpoint += from->cache_eviction_checkpoint;
	to->cache_eviction_fail += from->cache_eviction_fail;
	to->cache_eviction_hazard += from->cache_eviction_hazard;
	to->cache_inmem_split += from->cache_inmem_split;
	to->cache_eviction_internal += from->cache_eviction_internal;
	to->cache_eviction_dirty += from->cache_eviction_dirty;
	to->cache_read_overflow += from->cache_read_overflow;
	to->cache_overflow_value += from->cache_overflow_value;
	to->cache_eviction_deepen += from->cache_eviction_deepen;
	to->cache_read += from->cache_read;
	to->cache_eviction_split += from->cache_eviction_split;
	to->cache_write += from->cache_write;
	to->cache_eviction_clean += from->cache_eviction_clean;
	to->compress_read += from->compress_read;
	to->compress_write += from->compress_write;
	to->compress_write_fail += from->compress_write_fail;
	to->compress_write_too_small += from->compress_write_too_small;
	to->compress_raw_fail_temporary += from->compress_raw_fail_temporary;
	to->compress_raw_fail += from->compress_raw_fail;
	to->compress_raw_ok += from->compress_raw_ok;
	to->cursor_insert_bulk += from->cursor_insert_bulk;
	to->cursor_create += from->cursor_create;
	to->cursor_insert_bytes += from->cursor_insert_bytes;
	to->cursor_remove_bytes += from->cursor_remove_bytes;
	to->cursor_update_bytes += from->cursor_update_bytes;
	to->cursor_insert += from->cursor_insert;
	to->cursor_next += from->cursor_next;
	to->cursor_prev += from->cursor_prev;
	to->cursor_remove += from->cursor_remove;
	to->cursor_reset += from->cursor_reset;
	to->cursor_restart += from->cursor_restart;
	to->cursor_search += from->cursor_search;
	to->cursor_search_near += from->cursor_search_near;
	to->cursor_update += from->cursor_update;
	to->bloom_false_positive += from->bloom_false_positive;
	to->bloom_hit += from->bloom_hit;
	to->bloom_miss += from->bloom_miss;
	to->bloom_page_evict += from->bloom_page_evict;
	to->bloom_page_read += from->bloom_page_read;
	to->bloom_count += from->bloom_count;
	to->lsm_chunk_count += from->lsm_chunk_count;
	if (from->lsm_generation_max > to->lsm_generation_max)
		to->lsm_generation_max = from->lsm_generation_max;
	to->lsm_lookup_no_bloom += from->lsm_lookup_no_bloom;
	to->lsm_checkpoint_throttle += from->lsm_checkpoint_throttle;
	to->lsm_merge_throttle += from->lsm_merge_throttle;
	to->bloom_size += from->bloom_size;
	to->rec_dictionary += from->rec_dictionary;
	to->rec_suffix_compression += from->rec_suffix_compression;
	to->rec_multiblock_internal += from->rec_multiblock_internal;
	to->rec_overflow_key_internal += from->rec_overflow_key_internal;
	to->rec_prefix_compression += from->rec_prefix_compression;
	to->rec_multiblock_leaf += from->rec_multiblock_leaf;
	to->rec_overflow_key_leaf += from->rec_overflow_key_leaf;
	if (from->rec_multiblock_max > to->rec_multiblock_max)
		to->rec_multiblock_max = from->rec_multiblock_max;
	to->rec_overflow_value += from->rec_overflow_value;
	to->rec_page_match += from->rec_page_match;
	to->rec_pages += from->rec_pages;
	to->rec_pages_eviction += from->rec_pages_eviction;
	to->rec_page_delete += from->rec_page_delete;
	to->session_compact += from->session_compact;
	to->session_cursor_open += from->session_cursor_open;
	to->txn_update_conflict += from->txn_update_conflict;
}

void
__wt_stat_dsrc_aggregate(
    WT_DSRC_STATS **from, WT_DSRC_STATS *to)
{
	int64_t v;

	to->block_extension += WT_STAT_READ(from, block_extension);
	to->block_alloc += WT_STAT_READ(from, block_alloc);
	to->block_free += WT_STAT_READ(from, block_free);
	to->block_checkpoint_size +=
	    WT_STAT_READ(from, block_checkpoint_size);
	to->allocation_size = from[0]->allocation_size;
	to->block_reuse_bytes += WT_STAT_READ(from, block_reuse_bytes);
	to->block_magic = from[0]->block_magic;
	to->block_major = from[0]->block_major;
	to->block_size += WT_STAT_READ(from, block_size);
	to->block_minor = from[0]->block_minor;
	to->btree_checkpoint_generation +=
	    WT_STAT_READ(from, btree_checkpoint_generation);
	to->btree_column_fix += WT_STAT_READ(from, btree_column_fix);
	to->btree_column_internal +=
	    WT_STAT_READ(from, btree_column_internal);
	to->btree_column_deleted += WT_STAT_READ(from, btree_column_deleted);
	to->btree_column_variable +=
	    WT_STAT_READ(from, btree_column_variable);
	to->btree_fixed_len = from[0]->btree_fixed_len;
	if ((v = WT_STAT_READ(from, btree_maxintlkey)) >
	    to->btree_maxintlkey)
		to->btree_maxintlkey = v;
	if ((v = WT_STAT_READ(from, btree_maxintlpage)) >
	    to->btree_maxintlpage)
		to->btree_maxintlpage = v;
	if ((v = WT_STAT_READ(from, btree_maxleafkey)) >
	    to->btree_maxleafkey)
		to->btree_maxleafkey = v;
	if ((v = WT_STAT_READ(from, btree_maxleafpage)) >
	    to->btree_maxleafpage)
		to->btree_maxleafpage = v;
	if ((v = WT_STAT_READ(from, btree_maxleafvalue)) >
	    to->btree_maxleafvalue)
		to->btree_maxleafvalue = v;
	if ((v = WT_STAT_READ(from, btree_maximum_depth)) >
	    to->btree_maximum_depth)
		to->btree_maximum_depth = v;
	to->btree_entries += WT_STAT_READ(from, btree_entries);
	to->btree_overflow += WT_STAT_READ(from, btree_overflow);
	to->btree_compact_rewrite +=
	    WT_STAT_READ(from, btree_compact_rewrite);
	to->btree_row_internal += WT_STAT_READ(from, btree_row_internal);
	to->btree_row_leaf += WT_STAT_READ(from, btree_row_leaf);
	to->cache_bytes_read += WT_STAT_READ(from, cache_bytes_read);
	to->cache_bytes_write += WT_STAT_READ(from, cache_bytes_write);
	to->cache_eviction_checkpoint +=
	    WT_STAT_READ(from, cache_eviction_checkpoint);
	to->cache_eviction_fail += WT_STAT_READ(from, cache_eviction_fail);
	to->cache_eviction_hazard +=
	    WT_STAT_READ(from, cache_eviction_hazard);
	to->cache_inmem_split += WT_STAT_READ(from, cache_inmem_split);
	to->cache_eviction_internal +=
	    WT_STAT_READ(from, cache_eviction_internal);
	to->cache_eviction_dirty += WT_STAT_READ(from, cache_eviction_dirty);
	to->cache_read_overflow += WT_STAT_READ(from, cache_read_overflow);
	to->cache_overflow_value += WT_STAT_READ(from, cache_overflow_value);
	to->cache_eviction_deepen +=
	    WT_STAT_READ(from, cache_eviction_deepen);
	to->cache_read += WT_STAT_READ(from, cache_read);
	to->cache_eviction_split += WT_STAT_READ(from, cache_eviction_split);
	to->cache_write += WT_STAT_READ(from, cache_write);
	to->cache_eviction_clean += WT_STAT_READ(from, cache_eviction_clean);
	to->compress_read += WT_STAT_READ(from, compress_read);
	to->compress_write += WT_STAT_READ(from, compress_write);
	to->compress_write_fail += WT_STAT_READ(from, compress_write_fail);
	to->compress_write_too_small +=
	    WT_STAT_READ(from, compress_write_too_small);
	to->compress_raw_fail_temporary +=
	    WT_STAT_READ(from, compress_raw_fail_temporary);
	to->compress_raw_fail += WT_STAT_READ(from, compress_raw_fail);
	to->compress_raw_ok += WT_STAT_READ(from, compress_raw_ok);
	to->cursor_insert_bulk += WT_STAT_READ(from, cursor_insert_bulk);
	to->cursor_create += WT_STAT_READ(from, cursor_create);
	to->cursor_insert_bytes += WT_STAT_READ(from, cursor_insert_bytes);
	to->cursor_remove_bytes += WT_STAT_READ(from, cursor_remove_bytes);
	to->cursor_update_bytes += WT_STAT_READ(from, cursor_update_bytes);
	to->cursor_insert += WT_STAT_READ(from, cursor_insert);
	to->cursor_next += WT_STAT_READ(from, cursor_next);
	to->cursor_prev += WT_STAT_READ(from, cursor_prev);
	to->cursor_remove += WT_STAT_READ(from, cursor_remove);
	to->cursor_reset += WT_STAT_READ(from, cursor_reset);
	to->cursor_restart += WT_STAT_READ(from, cursor_restart);
	to->cursor_search += WT_STAT_READ(from, cursor_search);
	to->cursor_search_near += WT_STAT_READ(from, cursor_search_near);
	to->cursor_update += WT_STAT_READ(from, cursor_update);
	to->bloom_false_positive += WT_STAT_READ(from, bloom_false_positive);
	to->bloom_hit += WT_STAT_READ(from, bloom_hit);
	to->bloom_miss += WT_STAT_READ(from, bloom_miss);
	to->bloom_page_evict += WT_STAT_READ(from, bloom_page_evict);
	to->bloom_page_read += WT_STAT_READ(from, bloom_page_read);
	to->bloom_count += WT_STAT_READ(from, bloom_count);
	to->lsm_chunk_count += WT_STAT_READ(from, lsm_chunk_count);
	if ((v = WT_STAT_READ(from, lsm_generation_max)) >
	    to->lsm_generation_max)
		to->lsm_generation_max = v;
	to->lsm_lookup_no_bloom += WT_STAT_READ(from, lsm_lookup_no_bloom);
	to->lsm_checkpoint_throttle +=
	    WT_STAT_READ(from, lsm_checkpoint_throttle);
	to->lsm_merge_throttle += WT_STAT_READ(from, lsm_merge_throttle);
	to->bloom_size += WT_STAT_READ(from, bloom_size);
	to->rec_dictionary += WT_STAT_READ(from, rec_dictionary);
	to->rec_suffix_compression +=
	    WT_STAT_READ(from, rec_suffix_compression);
	to->rec_multiblock_internal +=
	    WT_STAT_READ(from, rec_multiblock_internal);
	to->rec_overflow_key_internal +=
	    WT_STAT_READ(from, rec_overflow_key_internal);
	to->rec_prefix_compression +=
	    WT_STAT_READ(from, rec_prefix_compression);
	to->rec_multiblock_leaf += WT_STAT_READ(from, rec_multiblock_leaf);
	to->rec_overflow_key_leaf +=
	    WT_STAT_READ(from, rec_overflow_key_leaf);
	if ((v = WT_STAT_READ(from, rec_multiblock_max)) >
	    to->rec_multiblock_max)
		to->rec_multiblock_max = v;
	to->rec_overflow_value += WT_STAT_READ(from, rec_overflow_value);
	to->rec_page_match += WT_STAT_READ(from, rec_page_match);
	to->rec_pages += WT_STAT_READ(from, rec_pages);
	to->rec_pages_eviction += WT_STAT_READ(from, rec_pages_eviction);
	to->rec_page_delete += WT_STAT_READ(from, rec_page_delete);
	to->session_compact += WT_STAT_READ(from, session_compact);
	to->session_cursor_open += WT_STAT_READ(from, session_cursor_open);
	to->txn_update_conflict += WT_STAT_READ(from, txn_update_conflict);
}

static const char * const __stats_connection_desc[] = {
	"async: number of allocation state races",
	"async: number of operation slots viewed for allocation",
	"async: current work queue length",
	"async: number of flush calls",
	"async: number of times operation allocation failed",
	"async: maximum work queue length",
	"async: number of times worker found no work",
	"async: total allocations",
	"async: total compact calls",
	"async: total insert calls",
	"async: total remove calls",
	"async: total search calls",
	"async: total update calls",
	"block-manager: mapped bytes read",
	"block-manager: bytes read",
	"block-manager: bytes written",
	"block-manager: mapped blocks read",
	"block-manager: blocks pre-loaded",
	"block-manager: blocks read",
	"block-manager: blocks written",
	"cache: tracked dirty bytes in the cache",
	"cache: tracked bytes belonging to internal pages in the cache",
	"cache: bytes currently in the cache",
	"cache: tracked bytes belonging to leaf pages in the cache",
	"cache: maximum bytes configured",
	"cache: tracked bytes belonging to overflow pages in the cache",
	"cache: bytes read into cache",
	"cache: bytes written from cache",
	"cache: pages evicted by application threads",
	"cache: checkpoint blocked page eviction",
	"cache: unmodified pages evicted",
	"cache: page split during eviction deepened the tree",
	"cache: modified pages evicted",
	"cache: pages selected for eviction unable to be evicted",
	"cache: pages evicted because they exceeded the in-memory maximum",
	"cache: pages evicted because they had chains of deleted items",
	"cache: failed eviction of pages that exceeded the in-memory maximum",
	"cache: hazard pointer blocked page eviction",
	"cache: internal pages evicted",
	"cache: maximum page size at eviction",
	"cache: eviction server candidate queue empty when topping up",
	"cache: eviction server candidate queue not empty when topping up",
	"cache: eviction server evicting pages",
	"cache: eviction server populating queue, but not evicting pages",
	"cache: eviction server unable to reach eviction goal",
	"cache: pages split during eviction",
	"cache: pages walked for eviction",
	"cache: eviction worker thread evicting pages",
	"cache: in-memory page splits",
	"cache: percentage overhead",
	"cache: tracked dirty pages in the cache",
	"cache: pages currently held in the cache",
	"cache: pages read into cache",
	"cache: pages written from cache",
	"connection: pthread mutex condition wait calls",
	"cursor: cursor create calls",
	"cursor: cursor insert calls",
	"cursor: cursor next calls",
	"cursor: cursor prev calls",
	"cursor: cursor remove calls",
	"cursor: cursor reset calls",
	"cursor: cursor restarted searches",
	"cursor: cursor search calls",
	"cursor: cursor search near calls",
	"cursor: cursor update calls",
	"data-handle: connection data handles currently active",
	"data-handle: session dhandles swept",
	"data-handle: session sweep attempts",
	"data-handle: connection sweep dhandles closed",
	"data-handle: connection sweep candidate became referenced",
	"data-handle: connection sweep dhandles removed from hash list",
	"data-handle: connection sweep time-of-death sets",
	"data-handle: connection sweeps",
	"connection: files currently open",
	"log: total log buffer size",
	"log: log bytes of payload data",
	"log: log bytes written",
	"log: yields waiting for previous log file close",
	"log: total size of compressed records",
	"log: total in-memory size of compressed records",
	"log: log records too small to compress",
	"log: log records not compressed",
	"log: log records compressed",
	"log: log records written directly",
	"log: maximum log file size",
	"log: pre-allocated log files prepared",
	"log: number of pre-allocated log files to create",
	"log: pre-allocated log files used",
	"log: log release advances write LSN",
	"log: records processed by log scan",
	"log: log scan records requiring two reads",
	"log: log scan operations",
	"log: consolidated slot closures",
	"log: written slots coalesced",
	"log: logging bytes consolidated",
	"log: consolidated slot joins",
	"log: consolidated slot join races",
	"log: record size exceeded maximum",
	"log: consolidated slot join transitions",
	"log: log sync operations",
	"log: log sync_dir operations",
	"log: log server thread advances write LSN",
	"log: log write operations",
	"LSM: sleep for LSM checkpoint throttle",
	"LSM: sleep for LSM merge throttle",
	"LSM: rows merged in an LSM tree",
	"LSM: application work units currently queued",
	"LSM: merge work units currently queued",
	"LSM: tree queue hit maximum",
	"LSM: switch work units currently queued",
	"LSM: tree maintenance operations scheduled",
	"LSM: tree maintenance operations discarded",
	"LSM: tree maintenance operations executed",
	"connection: memory allocations",
	"connection: memory frees",
	"connection: memory re-allocations",
	"thread-yield: page acquire busy blocked",
	"thread-yield: page acquire eviction blocked",
	"thread-yield: page acquire locked blocked",
	"thread-yield: page acquire read blocked",
	"thread-yield: page acquire time sleeping (usecs)",
	"connection: total read I/Os",
	"reconciliation: page reconciliation calls",
	"reconciliation: page reconciliation calls for eviction",
	"reconciliation: split bytes currently awaiting free",
	"reconciliation: split objects currently awaiting free",
	"connection: pthread mutex shared lock read-lock calls",
	"connection: pthread mutex shared lock write-lock calls",
	"session: open cursor count",
	"session: open session count",
	"transaction: transaction begins",
	"transaction: transaction checkpoints",
	"transaction: transaction checkpoint generation",
	"transaction: transaction checkpoint currently running",
	"transaction: transaction checkpoint max time (msecs)",
	"transaction: transaction checkpoint min time (msecs)",
	"transaction: transaction checkpoint most recent time (msecs)",
	"transaction: transaction checkpoint total time (msecs)",
	"transaction: transactions committed",
	"transaction: transaction failures due to cache overflow",
	"transaction: transaction range of IDs currently pinned by a checkpoint",
	"transaction: transaction range of IDs currently pinned",
	"transaction: transactions rolled back",
	"transaction: transaction sync calls",
	"connection: total write I/Os",
};

const char *
__wt_stat_connection_desc(int slot)
{
	return (__stats_connection_desc[slot]);
}

void
__wt_stat_connection_init_single(WT_CONNECTION_STATS *stats)
{
	memset(stats, 0, sizeof(*stats));
}

void
__wt_stat_connection_init(WT_CONNECTION_IMPL *handle)
{
	int i;

	for (i = 0; i < WT_COUNTER_SLOTS; ++i) {
		handle->stats[i] = &handle->stat_array[i];
		__wt_stat_connection_init_single(handle->stats[i]);
	}
}

void
__wt_stat_connection_clear_single(WT_CONNECTION_STATS *stats)
{
	stats->async_cur_queue = 0;
		/* not clearing async_max_queue */
	stats->async_alloc_race = 0;
	stats->async_flush = 0;
	stats->async_alloc_view = 0;
	stats->async_full = 0;
	stats->async_nowork = 0;
	stats->async_op_alloc = 0;
	stats->async_op_compact = 0;
	stats->async_op_insert = 0;
	stats->async_op_remove = 0;
	stats->async_op_search = 0;
	stats->async_op_update = 0;
	stats->block_preload = 0;
	stats->block_read = 0;
	stats->block_write = 0;
	stats->block_byte_read = 0;
	stats->block_byte_write = 0;
	stats->block_map_read = 0;
	stats->block_byte_map_read = 0;
		/* not clearing cache_bytes_inuse */
	stats->cache_bytes_read = 0;
	stats->cache_bytes_write = 0;
	stats->cache_eviction_checkpoint = 0;
	stats->cache_eviction_queue_empty = 0;
	stats->cache_eviction_queue_not_empty = 0;
	stats->cache_eviction_server_evicting = 0;
	stats->cache_eviction_server_not_evicting = 0;
	stats->cache_eviction_slow = 0;
	stats->cache_eviction_worker_evicting = 0;
	stats->cache_eviction_force_fail = 0;
	stats->cache_eviction_hazard = 0;
	stats->cache_inmem_split = 0;
	stats->cache_eviction_internal = 0;
		/* not clearing cache_bytes_max */
		/* not clearing cache_eviction_maximum_page_size */
	stats->cache_eviction_dirty = 0;
	stats->cache_eviction_deepen = 0;
		/* not clearing cache_pages_inuse */
	stats->cache_eviction_force = 0;
	stats->cache_eviction_force_delete = 0;
	stats->cache_eviction_app = 0;
	stats->cache_read = 0;
	stats->cache_eviction_fail = 0;
	stats->cache_eviction_split = 0;
	stats->cache_eviction_walk = 0;
	stats->cache_write = 0;
		/* not clearing cache_overhead */
		/* not clearing cache_bytes_internal */
		/* not clearing cache_bytes_leaf */
		/* not clearing cache_bytes_overflow */
		/* not clearing cache_bytes_dirty */
		/* not clearing cache_pages_dirty */
	stats->cache_eviction_clean = 0;
		/* not clearing file_open */
	stats->memory_allocation = 0;
	stats->memory_free = 0;
	stats->memory_grow = 0;
	stats->cond_wait = 0;
	stats->rwlock_read = 0;
	stats->rwlock_write = 0;
	stats->read_io = 0;
	stats->write_io = 0;
	stats->cursor_create = 0;
	stats->cursor_insert = 0;
	stats->cursor_next = 0;
	stats->cursor_prev = 0;
	stats->cursor_remove = 0;
	stats->cursor_reset = 0;
	stats->cursor_restart = 0;
	stats->cursor_search = 0;
	stats->cursor_search_near = 0;
	stats->cursor_update = 0;
		/* not clearing dh_conn_handle_count */
	stats->dh_sweep_ref = 0;
	stats->dh_sweep_close = 0;
	stats->dh_sweep_remove = 0;
	stats->dh_sweep_tod = 0;
	stats->dh_sweeps = 0;
	stats->dh_session_handles = 0;
	stats->dh_session_sweeps = 0;
	stats->log_slot_closes = 0;
	stats->log_slot_races = 0;
	stats->log_slot_transitions = 0;
	stats->log_slot_joins = 0;
	stats->log_bytes_payload = 0;
	stats->log_bytes_written = 0;
	stats->log_compress_writes = 0;
	stats->log_compress_write_fails = 0;
	stats->log_compress_small = 0;
	stats->log_direct_writes = 0;
	stats->log_release_write_lsn = 0;
	stats->log_scans = 0;
	stats->log_scan_rereads = 0;
	stats->log_write_lsn = 0;
	stats->log_sync = 0;
	stats->log_sync_dir = 0;
	stats->log_writes = 0;
	stats->log_slot_consolidated = 0;
		/* not clearing log_max_filesize */
		/* not clearing log_prealloc_max */
	stats->log_prealloc_files = 0;
	stats->log_prealloc_used = 0;
	stats->log_slot_toobig = 0;
	stats->log_scan_records = 0;
	stats->log_compress_mem = 0;
		/* not clearing log_buffer_size */
	stats->log_compress_len = 0;
	stats->log_slot_coalesced = 0;
	stats->log_close_yields = 0;
		/* not clearing lsm_work_queue_app */
		/* not clearing lsm_work_queue_manager */
	stats->lsm_rows_merged = 0;
	stats->lsm_checkpoint_throttle = 0;
	stats->lsm_merge_throttle = 0;
		/* not clearing lsm_work_queue_switch */
	stats->lsm_work_units_discarded = 0;
	stats->lsm_work_units_done = 0;
	stats->lsm_work_units_created = 0;
	stats->lsm_work_queue_max = 0;
	stats->rec_pages = 0;
	stats->rec_pages_eviction = 0;
		/* not clearing rec_split_stashed_bytes */
		/* not clearing rec_split_stashed_objects */
		/* not clearing session_cursor_open */
		/* not clearing session_open */
	stats->page_busy_blocked = 0;
	stats->page_forcible_evict_blocked = 0;
	stats->page_locked_blocked = 0;
	stats->page_read_blocked = 0;
	stats->page_sleep = 0;
	stats->txn_begin = 0;
		/* not clearing txn_checkpoint_running */
		/* not clearing txn_checkpoint_generation */
		/* not clearing txn_checkpoint_time_max */
		/* not clearing txn_checkpoint_time_min */
		/* not clearing txn_checkpoint_time_recent */
		/* not clearing txn_checkpoint_time_total */
	stats->txn_checkpoint = 0;
	stats->txn_fail_cache = 0;
		/* not clearing txn_pinned_range */
		/* not clearing txn_pinned_checkpoint_range */
	stats->txn_sync = 0;
	stats->txn_commit = 0;
	stats->txn_rollback = 0;
}

void
__wt_stat_connection_clear_all(WT_CONNECTION_STATS **stats)
{
	u_int i;

	for (i = 0; i < WT_COUNTER_SLOTS; ++i)
		__wt_stat_connection_clear_single(stats[i]);
}

void
__wt_stat_connection_aggregate(
    WT_CONNECTION_STATS **from, WT_CONNECTION_STATS *to)
{
	to->async_cur_queue += WT_STAT_READ(from, async_cur_queue);
	to->async_max_queue += WT_STAT_READ(from, async_max_queue);
	to->async_alloc_race += WT_STAT_READ(from, async_alloc_race);
	to->async_flush += WT_STAT_READ(from, async_flush);
	to->async_alloc_view += WT_STAT_READ(from, async_alloc_view);
	to->async_full += WT_STAT_READ(from, async_full);
	to->async_nowork += WT_STAT_READ(from, async_nowork);
	to->async_op_alloc += WT_STAT_READ(from, async_op_alloc);
	to->async_op_compact += WT_STAT_READ(from, async_op_compact);
	to->async_op_insert += WT_STAT_READ(from, async_op_insert);
	to->async_op_remove += WT_STAT_READ(from, async_op_remove);
	to->async_op_search += WT_STAT_READ(from, async_op_search);
	to->async_op_update += WT_STAT_READ(from, async_op_update);
	to->block_preload += WT_STAT_READ(from, block_preload);
	to->block_read += WT_STAT_READ(from, block_read);
	to->block_write += WT_STAT_READ(from, block_write);
	to->block_byte_read += WT_STAT_READ(from, block_byte_read);
	to->block_byte_write += WT_STAT_READ(from, block_byte_write);
	to->block_map_read += WT_STAT_READ(from, block_map_read);
	to->block_byte_map_read += WT_STAT_READ(from, block_byte_map_read);
	to->cache_bytes_inuse += WT_STAT_READ(from, cache_bytes_inuse);
	to->cache_bytes_read += WT_STAT_READ(from, cache_bytes_read);
	to->cache_bytes_write += WT_STAT_READ(from, cache_bytes_write);
	to->cache_eviction_checkpoint +=
	    WT_STAT_READ(from, cache_eviction_checkpoint);
	to->cache_eviction_queue_empty +=
	    WT_STAT_READ(from, cache_eviction_queue_empty);
	to->cache_eviction_queue_not_empty +=
	    WT_STAT_READ(from, cache_eviction_queue_not_empty);
	to->cache_eviction_server_evicting +=
	    WT_STAT_READ(from, cache_eviction_server_evicting);
	to->cache_eviction_server_not_evicting +=
	    WT_STAT_READ(from, cache_eviction_server_not_evicting);
	to->cache_eviction_slow += WT_STAT_READ(from, cache_eviction_slow);
	to->cache_eviction_worker_evicting +=
	    WT_STAT_READ(from, cache_eviction_worker_evicting);
	to->cache_eviction_force_fail +=
	    WT_STAT_READ(from, cache_eviction_force_fail);
	to->cache_eviction_hazard +=
	    WT_STAT_READ(from, cache_eviction_hazard);
	to->cache_inmem_split += WT_STAT_READ(from, cache_inmem_split);
	to->cache_eviction_internal +=
	    WT_STAT_READ(from, cache_eviction_internal);
	to->cache_bytes_max += WT_STAT_READ(from, cache_bytes_max);
	to->cache_eviction_maximum_page_size +=
	    WT_STAT_READ(from, cache_eviction_maximum_page_size);
	to->cache_eviction_dirty += WT_STAT_READ(from, cache_eviction_dirty);
	to->cache_eviction_deepen +=
	    WT_STAT_READ(from, cache_eviction_deepen);
	to->cache_pages_inuse += WT_STAT_READ(from, cache_pages_inuse);
	to->cache_eviction_force += WT_STAT_READ(from, cache_eviction_force);
	to->cache_eviction_force_delete +=
<<<<<<< HEAD
	    (int64_t)WT_STAT_READ(from, cache_eviction_force_delete);
	to->cache_eviction_app +=
	    (int64_t)WT_STAT_READ(from, cache_eviction_app);
	to->cache_read +=
	    (int64_t)WT_STAT_READ(from, cache_read);
	to->cache_eviction_fail +=
	    (int64_t)WT_STAT_READ(from, cache_eviction_fail);
	to->cache_eviction_split +=
	    (int64_t)WT_STAT_READ(from, cache_eviction_split);
	to->cache_eviction_walk +=
	    (int64_t)WT_STAT_READ(from, cache_eviction_walk);
	to->cache_write +=
	    (int64_t)WT_STAT_READ(from, cache_write);
	to->cache_overhead +=
	    (int64_t)WT_STAT_READ(from, cache_overhead);
	to->cache_bytes_internal +=
	    (int64_t)WT_STAT_READ(from, cache_bytes_internal);
	to->cache_bytes_leaf +=
	    (int64_t)WT_STAT_READ(from, cache_bytes_leaf);
	to->cache_bytes_overflow +=
	    (int64_t)WT_STAT_READ(from, cache_bytes_overflow);
	to->cache_bytes_dirty +=
	    (int64_t)WT_STAT_READ(from, cache_bytes_dirty);
	to->cache_pages_dirty +=
	    (int64_t)WT_STAT_READ(from, cache_pages_dirty);
	to->cache_eviction_clean +=
	    (int64_t)WT_STAT_READ(from, cache_eviction_clean);
	to->file_open +=
	    (int64_t)WT_STAT_READ(from, file_open);
	to->memory_allocation +=
	    (int64_t)WT_STAT_READ(from, memory_allocation);
	to->memory_free +=
	    (int64_t)WT_STAT_READ(from, memory_free);
	to->memory_grow +=
	    (int64_t)WT_STAT_READ(from, memory_grow);
	to->cond_wait +=
	    (int64_t)WT_STAT_READ(from, cond_wait);
	to->rwlock_read +=
	    (int64_t)WT_STAT_READ(from, rwlock_read);
	to->rwlock_write +=
	    (int64_t)WT_STAT_READ(from, rwlock_write);
	to->read_io +=
	    (int64_t)WT_STAT_READ(from, read_io);
	to->write_io +=
	    (int64_t)WT_STAT_READ(from, write_io);
	to->cursor_create +=
	    (int64_t)WT_STAT_READ(from, cursor_create);
	to->cursor_insert +=
	    (int64_t)WT_STAT_READ(from, cursor_insert);
	to->cursor_next +=
	    (int64_t)WT_STAT_READ(from, cursor_next);
	to->cursor_prev +=
	    (int64_t)WT_STAT_READ(from, cursor_prev);
	to->cursor_remove +=
	    (int64_t)WT_STAT_READ(from, cursor_remove);
	to->cursor_reset +=
	    (int64_t)WT_STAT_READ(from, cursor_reset);
	to->cursor_restart +=
	    (int64_t)WT_STAT_READ(from, cursor_restart);
	to->cursor_search +=
	    (int64_t)WT_STAT_READ(from, cursor_search);
	to->cursor_search_near +=
	    (int64_t)WT_STAT_READ(from, cursor_search_near);
	to->cursor_update +=
	    (int64_t)WT_STAT_READ(from, cursor_update);
	to->dh_conn_handle_count +=
	    (int64_t)WT_STAT_READ(from, dh_conn_handle_count);
	to->dh_sweep_ref +=
	    (int64_t)WT_STAT_READ(from, dh_sweep_ref);
	to->dh_sweep_close +=
	    (int64_t)WT_STAT_READ(from, dh_sweep_close);
	to->dh_sweep_remove +=
	    (int64_t)WT_STAT_READ(from, dh_sweep_remove);
	to->dh_sweep_tod +=
	    (int64_t)WT_STAT_READ(from, dh_sweep_tod);
	to->dh_sweeps +=
	    (int64_t)WT_STAT_READ(from, dh_sweeps);
	to->dh_session_handles +=
	    (int64_t)WT_STAT_READ(from, dh_session_handles);
	to->dh_session_sweeps +=
	    (int64_t)WT_STAT_READ(from, dh_session_sweeps);
	to->log_slot_closes +=
	    (int64_t)WT_STAT_READ(from, log_slot_closes);
	to->log_slot_races +=
	    (int64_t)WT_STAT_READ(from, log_slot_races);
	to->log_slot_transitions +=
	    (int64_t)WT_STAT_READ(from, log_slot_transitions);
	to->log_slot_joins +=
	    (int64_t)WT_STAT_READ(from, log_slot_joins);
	to->log_bytes_payload +=
	    (int64_t)WT_STAT_READ(from, log_bytes_payload);
	to->log_bytes_written +=
	    (int64_t)WT_STAT_READ(from, log_bytes_written);
	to->log_compress_writes +=
	    (int64_t)WT_STAT_READ(from, log_compress_writes);
	to->log_compress_write_fails +=
	    (int64_t)WT_STAT_READ(from, log_compress_write_fails);
	to->log_compress_small +=
	    (int64_t)WT_STAT_READ(from, log_compress_small);
	to->log_direct_writes +=
	    (int64_t)WT_STAT_READ(from, log_direct_writes);
=======
	    WT_STAT_READ(from, cache_eviction_force_delete);
	to->cache_eviction_app += WT_STAT_READ(from, cache_eviction_app);
	to->cache_read += WT_STAT_READ(from, cache_read);
	to->cache_eviction_fail += WT_STAT_READ(from, cache_eviction_fail);
	to->cache_eviction_split += WT_STAT_READ(from, cache_eviction_split);
	to->cache_eviction_walk += WT_STAT_READ(from, cache_eviction_walk);
	to->cache_write += WT_STAT_READ(from, cache_write);
	to->cache_overhead += WT_STAT_READ(from, cache_overhead);
	to->cache_bytes_internal += WT_STAT_READ(from, cache_bytes_internal);
	to->cache_bytes_leaf += WT_STAT_READ(from, cache_bytes_leaf);
	to->cache_bytes_overflow += WT_STAT_READ(from, cache_bytes_overflow);
	to->cache_bytes_dirty += WT_STAT_READ(from, cache_bytes_dirty);
	to->cache_pages_dirty += WT_STAT_READ(from, cache_pages_dirty);
	to->cache_eviction_clean += WT_STAT_READ(from, cache_eviction_clean);
	to->file_open += WT_STAT_READ(from, file_open);
	to->memory_allocation += WT_STAT_READ(from, memory_allocation);
	to->memory_free += WT_STAT_READ(from, memory_free);
	to->memory_grow += WT_STAT_READ(from, memory_grow);
	to->cond_wait += WT_STAT_READ(from, cond_wait);
	to->rwlock_read += WT_STAT_READ(from, rwlock_read);
	to->rwlock_write += WT_STAT_READ(from, rwlock_write);
	to->read_io += WT_STAT_READ(from, read_io);
	to->write_io += WT_STAT_READ(from, write_io);
	to->cursor_create += WT_STAT_READ(from, cursor_create);
	to->cursor_insert += WT_STAT_READ(from, cursor_insert);
	to->cursor_next += WT_STAT_READ(from, cursor_next);
	to->cursor_prev += WT_STAT_READ(from, cursor_prev);
	to->cursor_remove += WT_STAT_READ(from, cursor_remove);
	to->cursor_reset += WT_STAT_READ(from, cursor_reset);
	to->cursor_restart += WT_STAT_READ(from, cursor_restart);
	to->cursor_search += WT_STAT_READ(from, cursor_search);
	to->cursor_search_near += WT_STAT_READ(from, cursor_search_near);
	to->cursor_update += WT_STAT_READ(from, cursor_update);
	to->dh_conn_handle_count += WT_STAT_READ(from, dh_conn_handle_count);
	to->dh_sweep_ref += WT_STAT_READ(from, dh_sweep_ref);
	to->dh_sweep_close += WT_STAT_READ(from, dh_sweep_close);
	to->dh_sweep_remove += WT_STAT_READ(from, dh_sweep_remove);
	to->dh_sweep_tod += WT_STAT_READ(from, dh_sweep_tod);
	to->dh_sweeps += WT_STAT_READ(from, dh_sweeps);
	to->dh_session_handles += WT_STAT_READ(from, dh_session_handles);
	to->dh_session_sweeps += WT_STAT_READ(from, dh_session_sweeps);
	to->log_slot_closes += WT_STAT_READ(from, log_slot_closes);
	to->log_slot_races += WT_STAT_READ(from, log_slot_races);
	to->log_slot_transitions += WT_STAT_READ(from, log_slot_transitions);
	to->log_slot_joins += WT_STAT_READ(from, log_slot_joins);
	to->log_slot_toosmall += WT_STAT_READ(from, log_slot_toosmall);
	to->log_bytes_payload += WT_STAT_READ(from, log_bytes_payload);
	to->log_bytes_written += WT_STAT_READ(from, log_bytes_written);
	to->log_compress_writes += WT_STAT_READ(from, log_compress_writes);
	to->log_compress_write_fails +=
	    WT_STAT_READ(from, log_compress_write_fails);
	to->log_compress_small += WT_STAT_READ(from, log_compress_small);
>>>>>>> a20d7964
	to->log_release_write_lsn +=
	    WT_STAT_READ(from, log_release_write_lsn);
	to->log_scans += WT_STAT_READ(from, log_scans);
	to->log_scan_rereads += WT_STAT_READ(from, log_scan_rereads);
	to->log_write_lsn += WT_STAT_READ(from, log_write_lsn);
	to->log_sync += WT_STAT_READ(from, log_sync);
	to->log_sync_dir += WT_STAT_READ(from, log_sync_dir);
	to->log_writes += WT_STAT_READ(from, log_writes);
	to->log_slot_consolidated +=
	    WT_STAT_READ(from, log_slot_consolidated);
	to->log_max_filesize += WT_STAT_READ(from, log_max_filesize);
	to->log_prealloc_max += WT_STAT_READ(from, log_prealloc_max);
	to->log_prealloc_files += WT_STAT_READ(from, log_prealloc_files);
	to->log_prealloc_used += WT_STAT_READ(from, log_prealloc_used);
	to->log_slot_toobig += WT_STAT_READ(from, log_slot_toobig);
	to->log_scan_records += WT_STAT_READ(from, log_scan_records);
	to->log_compress_mem += WT_STAT_READ(from, log_compress_mem);
	to->log_buffer_size += WT_STAT_READ(from, log_buffer_size);
	to->log_compress_len += WT_STAT_READ(from, log_compress_len);
	to->log_slot_coalesced += WT_STAT_READ(from, log_slot_coalesced);
	to->log_close_yields += WT_STAT_READ(from, log_close_yields);
	to->lsm_work_queue_app += WT_STAT_READ(from, lsm_work_queue_app);
	to->lsm_work_queue_manager +=
	    WT_STAT_READ(from, lsm_work_queue_manager);
	to->lsm_rows_merged += WT_STAT_READ(from, lsm_rows_merged);
	to->lsm_checkpoint_throttle +=
	    WT_STAT_READ(from, lsm_checkpoint_throttle);
	to->lsm_merge_throttle += WT_STAT_READ(from, lsm_merge_throttle);
	to->lsm_work_queue_switch +=
	    WT_STAT_READ(from, lsm_work_queue_switch);
	to->lsm_work_units_discarded +=
	    WT_STAT_READ(from, lsm_work_units_discarded);
	to->lsm_work_units_done += WT_STAT_READ(from, lsm_work_units_done);
	to->lsm_work_units_created +=
	    WT_STAT_READ(from, lsm_work_units_created);
	to->lsm_work_queue_max += WT_STAT_READ(from, lsm_work_queue_max);
	to->rec_pages += WT_STAT_READ(from, rec_pages);
	to->rec_pages_eviction += WT_STAT_READ(from, rec_pages_eviction);
	to->rec_split_stashed_bytes +=
	    WT_STAT_READ(from, rec_split_stashed_bytes);
	to->rec_split_stashed_objects +=
	    WT_STAT_READ(from, rec_split_stashed_objects);
	to->session_cursor_open += WT_STAT_READ(from, session_cursor_open);
	to->session_open += WT_STAT_READ(from, session_open);
	to->page_busy_blocked += WT_STAT_READ(from, page_busy_blocked);
	to->page_forcible_evict_blocked +=
	    WT_STAT_READ(from, page_forcible_evict_blocked);
	to->page_locked_blocked += WT_STAT_READ(from, page_locked_blocked);
	to->page_read_blocked += WT_STAT_READ(from, page_read_blocked);
	to->page_sleep += WT_STAT_READ(from, page_sleep);
	to->txn_begin += WT_STAT_READ(from, txn_begin);
	to->txn_checkpoint_running +=
	    WT_STAT_READ(from, txn_checkpoint_running);
	to->txn_checkpoint_generation +=
	    WT_STAT_READ(from, txn_checkpoint_generation);
	to->txn_checkpoint_time_max +=
	    WT_STAT_READ(from, txn_checkpoint_time_max);
	to->txn_checkpoint_time_min +=
	    WT_STAT_READ(from, txn_checkpoint_time_min);
	to->txn_checkpoint_time_recent +=
	    WT_STAT_READ(from, txn_checkpoint_time_recent);
	to->txn_checkpoint_time_total +=
	    WT_STAT_READ(from, txn_checkpoint_time_total);
	to->txn_checkpoint += WT_STAT_READ(from, txn_checkpoint);
	to->txn_fail_cache += WT_STAT_READ(from, txn_fail_cache);
	to->txn_pinned_range += WT_STAT_READ(from, txn_pinned_range);
	to->txn_pinned_checkpoint_range +=
	    WT_STAT_READ(from, txn_pinned_checkpoint_range);
	to->txn_sync += WT_STAT_READ(from, txn_sync);
	to->txn_commit += WT_STAT_READ(from, txn_commit);
	to->txn_rollback += WT_STAT_READ(from, txn_rollback);
}<|MERGE_RESOLUTION|>--- conflicted
+++ resolved
@@ -847,109 +847,6 @@
 	to->cache_pages_inuse += WT_STAT_READ(from, cache_pages_inuse);
 	to->cache_eviction_force += WT_STAT_READ(from, cache_eviction_force);
 	to->cache_eviction_force_delete +=
-<<<<<<< HEAD
-	    (int64_t)WT_STAT_READ(from, cache_eviction_force_delete);
-	to->cache_eviction_app +=
-	    (int64_t)WT_STAT_READ(from, cache_eviction_app);
-	to->cache_read +=
-	    (int64_t)WT_STAT_READ(from, cache_read);
-	to->cache_eviction_fail +=
-	    (int64_t)WT_STAT_READ(from, cache_eviction_fail);
-	to->cache_eviction_split +=
-	    (int64_t)WT_STAT_READ(from, cache_eviction_split);
-	to->cache_eviction_walk +=
-	    (int64_t)WT_STAT_READ(from, cache_eviction_walk);
-	to->cache_write +=
-	    (int64_t)WT_STAT_READ(from, cache_write);
-	to->cache_overhead +=
-	    (int64_t)WT_STAT_READ(from, cache_overhead);
-	to->cache_bytes_internal +=
-	    (int64_t)WT_STAT_READ(from, cache_bytes_internal);
-	to->cache_bytes_leaf +=
-	    (int64_t)WT_STAT_READ(from, cache_bytes_leaf);
-	to->cache_bytes_overflow +=
-	    (int64_t)WT_STAT_READ(from, cache_bytes_overflow);
-	to->cache_bytes_dirty +=
-	    (int64_t)WT_STAT_READ(from, cache_bytes_dirty);
-	to->cache_pages_dirty +=
-	    (int64_t)WT_STAT_READ(from, cache_pages_dirty);
-	to->cache_eviction_clean +=
-	    (int64_t)WT_STAT_READ(from, cache_eviction_clean);
-	to->file_open +=
-	    (int64_t)WT_STAT_READ(from, file_open);
-	to->memory_allocation +=
-	    (int64_t)WT_STAT_READ(from, memory_allocation);
-	to->memory_free +=
-	    (int64_t)WT_STAT_READ(from, memory_free);
-	to->memory_grow +=
-	    (int64_t)WT_STAT_READ(from, memory_grow);
-	to->cond_wait +=
-	    (int64_t)WT_STAT_READ(from, cond_wait);
-	to->rwlock_read +=
-	    (int64_t)WT_STAT_READ(from, rwlock_read);
-	to->rwlock_write +=
-	    (int64_t)WT_STAT_READ(from, rwlock_write);
-	to->read_io +=
-	    (int64_t)WT_STAT_READ(from, read_io);
-	to->write_io +=
-	    (int64_t)WT_STAT_READ(from, write_io);
-	to->cursor_create +=
-	    (int64_t)WT_STAT_READ(from, cursor_create);
-	to->cursor_insert +=
-	    (int64_t)WT_STAT_READ(from, cursor_insert);
-	to->cursor_next +=
-	    (int64_t)WT_STAT_READ(from, cursor_next);
-	to->cursor_prev +=
-	    (int64_t)WT_STAT_READ(from, cursor_prev);
-	to->cursor_remove +=
-	    (int64_t)WT_STAT_READ(from, cursor_remove);
-	to->cursor_reset +=
-	    (int64_t)WT_STAT_READ(from, cursor_reset);
-	to->cursor_restart +=
-	    (int64_t)WT_STAT_READ(from, cursor_restart);
-	to->cursor_search +=
-	    (int64_t)WT_STAT_READ(from, cursor_search);
-	to->cursor_search_near +=
-	    (int64_t)WT_STAT_READ(from, cursor_search_near);
-	to->cursor_update +=
-	    (int64_t)WT_STAT_READ(from, cursor_update);
-	to->dh_conn_handle_count +=
-	    (int64_t)WT_STAT_READ(from, dh_conn_handle_count);
-	to->dh_sweep_ref +=
-	    (int64_t)WT_STAT_READ(from, dh_sweep_ref);
-	to->dh_sweep_close +=
-	    (int64_t)WT_STAT_READ(from, dh_sweep_close);
-	to->dh_sweep_remove +=
-	    (int64_t)WT_STAT_READ(from, dh_sweep_remove);
-	to->dh_sweep_tod +=
-	    (int64_t)WT_STAT_READ(from, dh_sweep_tod);
-	to->dh_sweeps +=
-	    (int64_t)WT_STAT_READ(from, dh_sweeps);
-	to->dh_session_handles +=
-	    (int64_t)WT_STAT_READ(from, dh_session_handles);
-	to->dh_session_sweeps +=
-	    (int64_t)WT_STAT_READ(from, dh_session_sweeps);
-	to->log_slot_closes +=
-	    (int64_t)WT_STAT_READ(from, log_slot_closes);
-	to->log_slot_races +=
-	    (int64_t)WT_STAT_READ(from, log_slot_races);
-	to->log_slot_transitions +=
-	    (int64_t)WT_STAT_READ(from, log_slot_transitions);
-	to->log_slot_joins +=
-	    (int64_t)WT_STAT_READ(from, log_slot_joins);
-	to->log_bytes_payload +=
-	    (int64_t)WT_STAT_READ(from, log_bytes_payload);
-	to->log_bytes_written +=
-	    (int64_t)WT_STAT_READ(from, log_bytes_written);
-	to->log_compress_writes +=
-	    (int64_t)WT_STAT_READ(from, log_compress_writes);
-	to->log_compress_write_fails +=
-	    (int64_t)WT_STAT_READ(from, log_compress_write_fails);
-	to->log_compress_small +=
-	    (int64_t)WT_STAT_READ(from, log_compress_small);
-	to->log_direct_writes +=
-	    (int64_t)WT_STAT_READ(from, log_direct_writes);
-=======
 	    WT_STAT_READ(from, cache_eviction_force_delete);
 	to->cache_eviction_app += WT_STAT_READ(from, cache_eviction_app);
 	to->cache_read += WT_STAT_READ(from, cache_read);
@@ -995,14 +892,13 @@
 	to->log_slot_races += WT_STAT_READ(from, log_slot_races);
 	to->log_slot_transitions += WT_STAT_READ(from, log_slot_transitions);
 	to->log_slot_joins += WT_STAT_READ(from, log_slot_joins);
-	to->log_slot_toosmall += WT_STAT_READ(from, log_slot_toosmall);
 	to->log_bytes_payload += WT_STAT_READ(from, log_bytes_payload);
 	to->log_bytes_written += WT_STAT_READ(from, log_bytes_written);
 	to->log_compress_writes += WT_STAT_READ(from, log_compress_writes);
 	to->log_compress_write_fails +=
 	    WT_STAT_READ(from, log_compress_write_fails);
 	to->log_compress_small += WT_STAT_READ(from, log_compress_small);
->>>>>>> a20d7964
+	to->log_direct_writes += WT_STAT_READ(from, log_direct_writes);
 	to->log_release_write_lsn +=
 	    WT_STAT_READ(from, log_release_write_lsn);
 	to->log_scans += WT_STAT_READ(from, log_scans);
