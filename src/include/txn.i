/*-
 * Copyright (c) 2008-2013 WiredTiger, Inc.
 *	All rights reserved.
 *
 * See the file LICENSE for redistribution information.
 */

static inline void __wt_txn_read_first(WT_SESSION_IMPL *session);
static inline void __wt_txn_read_last(WT_SESSION_IMPL *session);

/*
 * __wt_txn_modify --
 *	Mark a WT_UPDATE object modified by the current transaction.
 */
static inline int
__txn_next_op(WT_SESSION_IMPL *session, WT_TXN_OP **opp)
{
	WT_TXN *txn;

	txn = &session->txn;
	WT_ASSERT(session, F_ISSET(txn, TXN_RUNNING));
	WT_RET(__wt_realloc_def(session, &txn->mod_alloc,
	    txn->mod_count + 1, &txn->mod));

	*opp = &txn->mod[txn->mod_count++];
	WT_CLEAR(**opp);
	return (0);
}

/*
 * __wt_txn_modify --
 *	Mark a WT_UPDATE object modified by the current transaction.
 */
static inline int
__wt_txn_modify(WT_SESSION_IMPL *session, WT_CURSOR_BTREE *cbt, WT_UPDATE *upd)
{
	WT_TXN_OP *op;

	WT_RET(__txn_next_op(session, &op));
	op->type = F_ISSET(session, WT_SESSION_LOGGING_INMEM) ?
	    TXN_OP_INMEM : TXN_OP_BASIC;
	if (cbt->btree->type == BTREE_ROW)
		WT_RET(__wt_row_key_get(cbt, &op->u.op.key));
	op->u.op.ins = cbt->ins;
	op->u.op.upd = upd;
	op->fileid = S2BT(session)->id;
	upd->txnid = session->txn.id;
	return (0);
}

/*
 * __wt_txn_modify_ref --
 *	Mark a WT_REF object modified by the current transaction.
 */
static inline int
__wt_txn_modify_ref(WT_SESSION_IMPL *session, WT_REF *ref)
{
	WT_TXN_OP *op;

	WT_RET(__txn_next_op(session, &op));
	op->type = TXN_OP_REF;
	op->u.ref = ref;
	ref->txnid = session->txn.id;
	return (0);
}

/*
 * __wt_txn_unmodify --
 *	If threads race making updates, they may discard the last referenced
 *	WT_UPDATE item while the transaction is still active.  This function
 *	removes the last update item from the "log".
 */
static inline void
__wt_txn_unmodify(WT_SESSION_IMPL *session)
{
	WT_TXN *txn;

	txn = &session->txn;
	if (F_ISSET(txn, TXN_RUNNING)) {
		WT_ASSERT(session, txn->mod_count > 0);
		txn->mod_count--;
	}
}

/*
 * __wt_txn_visible_all --
 *	Check if a given transaction ID is "globally visible".	This is, if
 *	all sessions in the system will see the transaction ID.
 */
static inline int
__wt_txn_visible_all(WT_SESSION_IMPL *session, uint64_t id)
{
	WT_TXN_GLOBAL *txn_global;
	uint64_t oldest_id;

	txn_global = &S2C(session)->txn_global;
	oldest_id = txn_global->oldest_id;
	return (TXNID_LT(id, oldest_id));
}

/*
 * __wt_txn_visible --
 *	Can the current transaction see the given ID?
 */
static inline int
__wt_txn_visible(WT_SESSION_IMPL *session, uint64_t id)
{
	WT_TXN *txn;

	txn = &session->txn;

	/* Eviction only sees globally visible updates. */
	if (txn->isolation == TXN_ISO_EVICTION)
		return (__wt_txn_visible_all(session, id));

	/* Nobody sees the results of aborted transactions. */
	if (id == WT_TXN_ABORTED)
		return (0);

	/* Changes with no associated transaction are always visible. */
	if (id == WT_TXN_NONE)
		return (1);

	/*
	 * Read-uncommitted transactions see all other changes.
	 *
	 * All metadata reads are at read-uncommitted isolation.  That's
	 * because once a schema-level operation completes, subsequent
	 * operations must see the current version of checkpoint metadata, or
	 * they may try to read blocks that may have been freed from a file.
	 * Metadata updates use non-transactional techniques (such as the
	 * schema and metadata locks) to protect access to in-flight updates.
	 */
	if (txn->isolation == TXN_ISO_READ_UNCOMMITTED ||
	    S2BT_SAFE(session) == session->metafile)
		return (1);

	/* Transactions see their own changes. */
	if (id == txn->id)
		return (1);

	/*
	 * TXN_ISO_SNAPSHOT, TXN_ISO_READ_COMMITTED: the ID is visible if it is
	 * not the result of a concurrent transaction, that is, if was
	 * committed before the snapshot was taken.
	 *
	 * The order here is important: anything newer than the maximum ID we
	 * saw when taking the snapshot should be invisible, even if the
	 * snapshot is empty.
	 */
	if (TXNID_LE(txn->snap_max, id))
		return (0);
	if (txn->snapshot_count == 0 || TXNID_LT(id, txn->snap_min))
		return (1);

	return (bsearch(&id, txn->snapshot, txn->snapshot_count,
	    sizeof(uint64_t), __wt_txnid_cmp) == NULL);
}

/*
<<<<<<< HEAD
 * __wt_txn_visible_all --
 *	Check if a given transaction ID is "globally visible".	This is, if
 *	all sessions in the system will see the transaction ID.
 */
static inline int
__wt_txn_visible_all(WT_SESSION_IMPL *session, uint64_t id)
{
	WT_TXN_GLOBAL *txn_global;
	uint64_t oldest_id;

	txn_global = &S2C(session)->txn_global;
	oldest_id = txn_global->oldest_id;
	return (TXNID_LT(id, oldest_id));
}

/*
=======
>>>>>>> 793ed0b6
 * __wt_txn_read_skip --
 *	Get the first visible update in a list (or NULL if none are visible),
 *	and report whether uncommitted changes were skipped.
 */
static inline WT_UPDATE *
__wt_txn_read_skip(WT_SESSION_IMPL *session, WT_UPDATE *upd, int *skipp)
{
	*skipp = 0;
	while (upd != NULL && !__wt_txn_visible(session, upd->txnid)) {
		if (upd->txnid != WT_TXN_ABORTED)
			*skipp = 1;
		upd = upd->next;
	}

	return (upd);
}

/*
 * __wt_txn_read --
 *	Get the first visible update in a list (or NULL if none are visible).
 */
static inline WT_UPDATE *
__wt_txn_read(WT_SESSION_IMPL *session, WT_UPDATE *upd)
{
	while (upd != NULL && !__wt_txn_visible(session, upd->txnid))
		upd = upd->next;

	return (upd);
}

/*
 * __wt_txn_update_check --
 *	Check if the current transaction can update an item.
 */
static inline int
__wt_txn_update_check(WT_SESSION_IMPL *session, WT_UPDATE *upd)
{
	WT_TXN *txn;

	txn = &session->txn;
	if (txn->isolation == TXN_ISO_SNAPSHOT)
		while (upd != NULL && !__wt_txn_visible(session, upd->txnid)) {
			if (upd->txnid != WT_TXN_ABORTED) {
				WT_STAT_FAST_DATA_INCR(
				    session, txn_update_conflict);
				return (WT_DEADLOCK);
			}
			upd = upd->next;
		}

	return (0);
}

/*
 * __wt_txn_autocommit_check --
 *	If an auto-commit transaction is required, start one.
 */
static inline int
__wt_txn_autocommit_check(WT_SESSION_IMPL *session)
{
	WT_TXN *txn;

	txn = &session->txn;
	if (F_ISSET(txn, TXN_AUTOCOMMIT)) {
		F_CLR(txn, TXN_AUTOCOMMIT);
		return (__wt_txn_begin(session, NULL));
	}

	return (0);
}

/*
 * __wt_txn_read_first --
 *	Called for the first page read for a session.
 */
static inline void
__wt_txn_read_first(WT_SESSION_IMPL *session)
{
	WT_TXN *txn;

	txn = &session->txn;

#ifdef HAVE_DIAGNOSTIC
	{
	WT_TXN_GLOBAL *txn_global;
	WT_TXN_STATE *txn_state;
	txn_global = &S2C(session)->txn_global;
	txn_state = &txn_global->states[session->id];

	WT_ASSERT(session, F_ISSET(txn, TXN_RUNNING) ||
	    (txn_state->id == WT_TXN_NONE &&
	    txn_state->snap_min == WT_TXN_NONE));
	}
#endif

	if (txn->isolation == TXN_ISO_READ_COMMITTED ||
	    (!F_ISSET(txn, TXN_RUNNING) &&
	    txn->isolation == TXN_ISO_SNAPSHOT))
		__wt_txn_refresh(session, WT_TXN_NONE, 1);
}

/*
 * __wt_txn_read_last --
 *	Called when the last page for a session is released.
 */
static inline void
__wt_txn_read_last(WT_SESSION_IMPL *session)
{
	WT_TXN *txn;
	WT_TXN_STATE *txn_state;

	txn = &session->txn;
	txn_state = &S2C(session)->txn_global.states[session->id];

	/* Release the snap_min ID we put in the global table. */
	if (txn->isolation == TXN_ISO_READ_COMMITTED ||
	    (!F_ISSET(txn, TXN_RUNNING) &&
	    txn->isolation == TXN_ISO_SNAPSHOT))
		__wt_txn_release_snapshot(session);
	else if (!F_ISSET(txn, TXN_RUNNING))
		txn_state->snap_min = WT_TXN_NONE;
}

/*
 * __wt_txn_cursor_op --
 *	Called for each cursor operation.
 */
static inline void
__wt_txn_cursor_op(WT_SESSION_IMPL *session)
{
	WT_TXN *txn;
	WT_TXN_GLOBAL *txn_global;
	WT_TXN_STATE *txn_state;

	txn = &session->txn;
	txn_global = &S2C(session)->txn_global;
	txn_state = &txn_global->states[session->id];

	/*
	 * If there is no transaction running (so we don't have an ID), and no
	 * snapshot allocated, put an ID in the global table to prevent any
	 * update that we are reading from being trimmed to save memory.  Do a
	 * read before the write because this shared data is accessed a lot.
	 *
	 * !!!
	 * Note:  We are updating the global table unprotected, so the
	 * oldest_id may move past this ID if a scan races with this
	 * value being published.  That said, read-uncommitted operations
	 * always take the most recent version of a value, so for that version
	 * to be freed, two newer versions would have to be committed.  Putting
	 * this snap_min ID in the table prevents the oldest ID from moving
	 * further forward, so that once a read-uncommitted cursor is
	 * positioned on a value, it can't be freed.
	 */
	if (txn->isolation == TXN_ISO_READ_UNCOMMITTED &&
	    !F_ISSET(txn, TXN_RUNNING) &&
	    TXNID_LT(txn_state->snap_min, txn_global->last_running))
		txn_state->snap_min = txn_global->last_running;
}

/*
 * __wt_txn_am_oldest --
 *	Am I the oldest transaction in the system?
 */
static inline int
__wt_txn_am_oldest(WT_SESSION_IMPL *session)
{
	WT_CONNECTION_IMPL *conn;
	WT_TXN *txn;
	WT_TXN_GLOBAL *txn_global;
	WT_TXN_STATE *s;
	uint64_t id, my_id;
	uint32_t i, session_cnt;

	/* Cache the result: if we're the oldest, don't keep checking. */
	txn = &session->txn;
	if (F_ISSET(txn, TXN_OLDEST))
		return (1);

	conn = S2C(session);
	txn_global = &conn->txn_global;

	/*
	 * Use this slightly convoluted way to get our ID, in case session->txn
	 * has been hijacked for eviction.
	 */
	s = &txn_global->states[session->id];
	if ((my_id = s->id) == WT_TXN_NONE)
		return (0);

	WT_ORDERED_READ(session_cnt, conn->session_cnt);
	for (i = 0, s = txn_global->states;
	    i < session_cnt;
	    i++, s++)
		if ((id = s->id) != WT_TXN_NONE && TXNID_LT(id, my_id))
			return (0);

	F_SET(txn, TXN_OLDEST);
	return (1);
}<|MERGE_RESOLUTION|>--- conflicted
+++ resolved
@@ -158,25 +158,6 @@
 }
 
 /*
-<<<<<<< HEAD
- * __wt_txn_visible_all --
- *	Check if a given transaction ID is "globally visible".	This is, if
- *	all sessions in the system will see the transaction ID.
- */
-static inline int
-__wt_txn_visible_all(WT_SESSION_IMPL *session, uint64_t id)
-{
-	WT_TXN_GLOBAL *txn_global;
-	uint64_t oldest_id;
-
-	txn_global = &S2C(session)->txn_global;
-	oldest_id = txn_global->oldest_id;
-	return (TXNID_LT(id, oldest_id));
-}
-
-/*
-=======
->>>>>>> 793ed0b6
  * __wt_txn_read_skip --
  *	Get the first visible update in a list (or NULL if none are visible),
  *	and report whether uncommitted changes were skipped.
