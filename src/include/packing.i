--- conflicted
+++ resolved
@@ -37,7 +37,6 @@
 #define	WT_PACK_INIT    { NULL, NULL, NULL, NULL, 0, WT_PACK_VALUE_INIT }
 #define	WT_DECL_PACK(pack)  WT_PACK pack = WT_PACK_INIT
 
-<<<<<<< HEAD
 typedef struct {
 	WT_CONFIG config;
 	char buf[20];
@@ -46,12 +45,10 @@
 	int genname;
 } WT_PACK_NAME;
 
-=======
 /*
  * __pack_initn --
  *      Initialize a pack iterator with the specified string and length.
  */
->>>>>>> f00d3264
 static inline int
 __pack_initn(
     WT_SESSION_IMPL *session, WT_PACK *pack, const char *fmt, size_t len)
@@ -103,7 +100,7 @@
 	WT_CONFIG_ITEM ignore;
 
 	if (pn->genname) {
-		snprintf(pn->buf, sizeof(pn->buf),
+		(void)snprintf(pn->buf, sizeof(pn->buf),
 		    (pn->iskey ? "key%d" : "value%d"), pn->count);
 		WT_CLEAR(*name);
 		name->str = pn->buf;
@@ -285,7 +282,6 @@
 }
 
 /*
-<<<<<<< HEAD
  * __unpack_json_char --
  *	Unpack a single character into JSON escaped format.
  *	Can be called with null buf for sizing.
@@ -358,7 +354,7 @@
 	const char *p, *end;
 	size_t s, n;
 
-	s = snprintf(buf, bufsz, "\"%.*s\" : ", (int)name->len, name->str);
+	s = (size_t)snprintf(buf, bufsz, "\"%.*s\" : ", (int)name->len, name->str);
 	if (s <= bufsz) {
 		bufsz -= s;
 		buf += s;
@@ -435,7 +431,7 @@
 	case 'i':
 	case 'l':
 	case 'q':
-		return (s + snprintf(buf, bufsz, "%" PRId64, pv->u.i));
+		return (s + (size_t)snprintf(buf, bufsz, "%" PRId64, pv->u.i));
 	case 'B':
 	case 't':
 	case 'H':
@@ -444,17 +440,16 @@
 	case 'Q':
 	case 'r':
 	case 'R':
-		return (s + snprintf(buf, bufsz, "%" PRId64, pv->u.u));
+		return (s + (size_t)snprintf(buf, bufsz, "%" PRId64, pv->u.u));
 	}
 	__wt_err(session, EINVAL, "unknown pack-value type: %c", (int)pv->type);
 	return ((size_t)-1);
 }
 
-=======
+/*
  * __pack_write --
  *      Pack a value into a buffer.
  */
->>>>>>> f00d3264
 static inline int
 __pack_write(
     WT_SESSION_IMPL *session, WT_PACK_VALUE *pv, uint8_t **pp, size_t maxlen)
