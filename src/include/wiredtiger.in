--- conflicted
+++ resolved
@@ -1515,9 +1515,6 @@
 	 * @config{eviction_trigger, trigger eviction when the cache is using
 	 * this much memory\, as a percentage of the total cache size., an
 	 * integer between 10 and 99; default \c 95.}
-<<<<<<< HEAD
-	 * @config{eviction_workers, additional threads to help evict pages from
-	 * cache., an integer between 0 and 20; default \c 0.}
 	 * @config{lsm_manager = (, configure database wide options for LSM tree
 	 * management., a set of related configuration options defined below.}
 	 * @config{&nbsp;&nbsp;&nbsp;&nbsp;merge, merge LSM chunks where
@@ -1526,8 +1523,6 @@
 	 * threads to manage merging LSM trees in the database., an integer
 	 * between 3 and 20; default \c 4.}
 	 * @config{ ),,}
-=======
->>>>>>> 2b001bf9
 	 * @config{shared_cache = (, shared cache configuration options.  A
 	 * database should configure either a cache_size or a shared_cache not
 	 * both., a set of related configuration options defined below.}
