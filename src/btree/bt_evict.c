--- conflicted
+++ resolved
@@ -17,16 +17,6 @@
 static int   __evict_walk_file(WT_SESSION_IMPL *, u_int *, uint32_t);
 static void *__evict_worker(void *);
 
-<<<<<<< HEAD
-=======
-typedef struct {
-	WT_SESSION_IMPL *session;
-	u_int id;
-
-	pthread_t tid;
-} WT_EVICTION_WORKER;
-
->>>>>>> 30de46b1
 /*
  * __evict_read_gen --
  *	Get the adjusted read generation for an eviction entry.
@@ -160,38 +150,12 @@
 	WT_CACHE *cache;
 	WT_CONNECTION_IMPL *conn;
 	WT_DECL_RET;
-<<<<<<< HEAD
-	WT_EVICTION_WORKER *workers, *worker;
-=======
->>>>>>> 30de46b1
+	WT_EVICT_WORKER *worker;
 	WT_SESSION_IMPL *session;
 
 	session = arg;
 	conn = S2C(session);
 	cache = conn->cache;
-<<<<<<< HEAD
-	workers = NULL;
-
-	if (cache->eviction_workers_max > 0)
-		WT_ERR(__wt_calloc_def(
-		    session, cache->eviction_workers_max, &workers));
-
-	/*
-	 * If eviction workers are configured, start with at most two - we'll
-	 * launch new threads if there is work for them to do.
-	 */
-	for (i = 0; i < cache->eviction_workers_max && i < 2; i++) {
-		worker = &workers[cache->eviction_workers++];
-		worker->conn = conn;
-		worker->id = i;
-		F_SET(worker, WT_EVICT_WORKER_RUN);
-		WT_ERR(__wt_thread_create(session,
-		    &worker->tid, __evict_worker, worker));
-	}
-=======
->>>>>>> 30de46b1
-
-	cache->workers = workers;
 
 	while (F_ISSET(conn, WT_CONN_EVICTION_RUN)) {
 		/* Evict pages from the cache as needed. */
@@ -204,8 +168,8 @@
 		 * If we have caught up and there are more than the minimum
 		 * number of eviction workers running, shut one down.
 		 */
-		if (cache->eviction_workers > 2) {
-			worker = &workers[--cache->eviction_workers];
+		if (conn->evict_workers > 2) {
+			worker = &conn->evict_workctx[--conn->evict_workers];
 			F_CLR(worker, WT_EVICT_WORKER_RUN);
 			WT_TRET(__wt_cond_signal(
 			    session, cache->evict_waiter_cond));
@@ -254,7 +218,7 @@
 __wt_evict_create(WT_CONNECTION_IMPL *conn)
 {
 	WT_SESSION_IMPL *session;
-	WT_EVICTION_WORKER *workers;
+	WT_EVICT_WORKER *workers;
 	u_int i;
 
 	/* Set first, the thread might run before we finish up. */
@@ -265,16 +229,23 @@
 	    conn, "eviction-server", 0, 0, &session));
 	conn->evict_session = session;
 
-	if (conn->evict_workers > 0) {
-		WT_RET(__wt_calloc_def(session, conn->evict_workers, &workers));
+	if (conn->evict_workers_max > 0) {
+		WT_RET(__wt_calloc_def(
+		    session, conn->evict_workers_max, &workers));
 		conn->evict_workctx = workers;
 
-		for (i = 0; i < conn->evict_workers; i++) {
+		for (i = 0; i < conn->evict_workers_max; i++) {
 			WT_RET(__wt_open_internal_session(conn,
 			    "eviction-worker", 0, 0, &workers[i].session));
 			workers[i].id = i;
-			WT_RET(__wt_thread_create(session,
-			    &workers[i].tid, __evict_worker, &workers[i]));
+			/* Start at most two worker threads initially. */
+			if (i < 2) {
+				++conn->evict_workers;
+				F_SET(&workers[i], WT_EVICT_WORKER_RUN);
+				WT_RET(__wt_thread_create(
+				    session, &workers[i].tid,
+				    __evict_worker, &workers[i]));
+			}
 		}
 	}
 
@@ -294,7 +265,7 @@
 {
 	WT_CACHE *cache;
 	WT_DECL_RET;
-	WT_EVICTION_WORKER *workers;
+	WT_EVICT_WORKER *workers;
 	WT_SESSION *wt_session;
 	WT_SESSION_IMPL *session;
 	u_int i;
@@ -339,7 +310,7 @@
 	WT_CACHE *cache;
 	WT_CONNECTION_IMPL *conn;
 	WT_DECL_RET;
-	WT_EVICTION_WORKER *worker;
+	WT_EVICT_WORKER *worker;
 	WT_SESSION_IMPL *session;
 	uint32_t flags;
 
@@ -348,19 +319,8 @@
 	conn = S2C(session);
 	cache = conn->cache;
 
-<<<<<<< HEAD
-	/*
-	 * We need a session handle because we're reading/writing pages.
-	 * Start with the default session to keep error handling simple.
-	 */
-	session = conn->default_session;
-	WT_ERR(__wt_open_session(conn, 1, NULL, NULL, &session));
-
 	while (F_ISSET(conn, WT_CONN_EVICTION_RUN) &&
 	    F_ISSET(worker, WT_EVICT_WORKER_RUN)) {
-=======
-	while (F_ISSET(conn, WT_CONN_EVICTION_RUN)) {
->>>>>>> 30de46b1
 		/* Don't spin in a busy loop if there is no work to do */
 		WT_ERR(__evict_has_work(session, &flags));
 		if (flags == 0)
@@ -434,7 +394,7 @@
 {
 	WT_CACHE *cache;
 	WT_CONNECTION_IMPL *conn;
-	WT_EVICTION_WORKER *worker;
+	WT_EVICT_WORKER *worker;
 	int loop;
 	uint32_t flags;
 	uint64_t bytes_inuse;
@@ -475,10 +435,8 @@
 
 		/* Start a worker if we have capacity and the cache is full. */
 		if (bytes_inuse > conn->cache_size &&
-		    cache->eviction_workers < cache->eviction_workers_max) {
-			worker = &cache->workers[cache->eviction_workers++];
-			worker->conn = conn;
-			worker->id = cache->eviction_workers - 1;
+		    conn->evict_workers < conn->evict_workers_max) {
+			worker = &conn->evict_workctx[conn->evict_workers++];
 			F_SET(worker, WT_EVICT_WORKER_RUN);
 			WT_RET(__wt_thread_create(session,
 			    &worker->tid, __evict_worker, worker));
