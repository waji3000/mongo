/*-
 * Copyright (c) 2008-2014 WiredTiger, Inc.
 *	All rights reserved.
 *
 * See the file LICENSE for redistribution information.
 */

#include "wt_internal.h"

/*
 * __wt_session_dhandle_incr_use --
 *	Increment the session data source's in-use counter.
 */
void
__wt_session_dhandle_incr_use(WT_SESSION_IMPL *session)
{
	WT_DATA_HANDLE *dhandle;

	dhandle = session->dhandle;

	(void)WT_ATOMIC_ADD4(dhandle->session_inuse, 1);
}

/*
 * __session_dhandle_decr_use --
 *	Decrement the session data source's in-use counter.
 */
static int
__session_dhandle_decr_use(WT_SESSION_IMPL *session)
{
	WT_DATA_HANDLE *dhandle;
	WT_DECL_RET;

	dhandle = session->dhandle;

	/*
	 * Decrement the in-use count on the underlying data-source -- if we're
	 * the last reference, set the time-of-death timestamp.
	 */
	WT_ASSERT(session, dhandle->session_inuse > 0);
	if (WT_ATOMIC_SUB4(dhandle->session_inuse, 1) == 0)
		WT_TRET(__wt_seconds(session, &dhandle->timeofdeath));
	return (0);
}

/*
 * __session_add_dhandle --
 *	Add a handle to the session's cache.
 */
static int
__session_add_dhandle(
    WT_SESSION_IMPL *session, WT_DATA_HANDLE_CACHE **dhandle_cachep)
{
	WT_DATA_HANDLE_CACHE *dhandle_cache;

	WT_RET(__wt_calloc_def(session, 1, &dhandle_cache));
	dhandle_cache->dhandle = session->dhandle;

	SLIST_INSERT_HEAD(&session->dhandles, dhandle_cache, l);

	if (dhandle_cachep != NULL)
		*dhandle_cachep = dhandle_cache;

	(void)WT_ATOMIC_ADD4(session->dhandle->session_ref, 1);
	return (0);
}

/*
 * __wt_session_lock_dhandle --
 *	Try to lock a handle that is cached in this session.  This is the fast
 *	path that tries to lock a handle without the need for the schema lock.
 *
 *	If the handle can't be locked in the required state, release it and
 *	fail with WT_NOTFOUND: we have to take the slow path after acquiring
 *	the schema lock.
 */
int
__wt_session_lock_dhandle(WT_SESSION_IMPL *session, uint32_t flags)
{
	enum { NOLOCK, READLOCK, WRITELOCK } locked;
	WT_BTREE *btree;
	WT_DATA_HANDLE *dhandle;
	uint32_t special_flags;

	btree = S2BT(session);
	dhandle = session->dhandle;
	locked = NOLOCK;

	/*
	 * Special operation flags will cause the handle to be reopened.
	 * For example, a handle opened with WT_BTREE_BULK cannot use the same
	 * internal data structures as a handle opened for ordinary access.
	 */
	special_flags = LF_ISSET(WT_BTREE_SPECIAL_FLAGS);
	WT_ASSERT(session,
	    special_flags == 0 || LF_ISSET(WT_DHANDLE_EXCLUSIVE));

	if (LF_ISSET(WT_DHANDLE_EXCLUSIVE)) {
		/*
		 * Try to get an exclusive handle lock and fail immediately if
		 * it's unavailable.  We don't expect exclusive operations on
		 * trees to be mixed with ordinary cursor access, but if there
		 * is a use case in the future, we could make blocking here
		 * configurable.
		 *
		 * Special flags will cause the handle to be reopened, which
		 * will get the necessary lock, so don't bother here.
		 */
		if (LF_ISSET(WT_DHANDLE_LOCK_ONLY) || special_flags == 0) {
			WT_RET(__wt_try_writelock(session, dhandle->rwlock));
			F_SET(dhandle, WT_DHANDLE_EXCLUSIVE);
			locked = WRITELOCK;
		}
	} else if (F_ISSET(btree, WT_BTREE_SPECIAL_FLAGS))
		return (EBUSY);
	else {
		WT_RET(__wt_readlock(session, dhandle->rwlock));
		locked = READLOCK;
	}

	/*
	 * At this point, we have the requested lock -- if that is all that was
	 * required, we're done.  Otherwise, check that the handle is open and
	 * that no special flags are required.
	 */
	if (LF_ISSET(WT_DHANDLE_LOCK_ONLY) ||
	    (F_ISSET(dhandle, WT_DHANDLE_OPEN) && special_flags == 0))
		return (0);

	/*
	 * The handle needs to be opened.  If we locked the handle above,
	 * unlock it before returning.
	 */
	switch (locked) {
	case NOLOCK:
		break;
	case READLOCK:
		WT_RET(__wt_readunlock(session, dhandle->rwlock));
		break;
	case WRITELOCK:
		F_CLR(dhandle, WT_DHANDLE_EXCLUSIVE);
		WT_RET(__wt_writeunlock(session, dhandle->rwlock));
		break;
	}

	/* Treat an unopened handle just like a non-existent handle. */
	return (WT_NOTFOUND);
}

/*
 * __wt_session_release_btree --
 *	Unlock a btree handle.
 */
int
__wt_session_release_btree(WT_SESSION_IMPL *session)
{
	enum { NOLOCK, READLOCK, WRITELOCK } locked;
	WT_BTREE *btree;
	WT_DATA_HANDLE *dhandle;
	WT_DECL_RET;

	btree = S2BT(session);
	dhandle = session->dhandle;

	/*
	 * Decrement the data-source's in-use counter. We ignore errors because
	 * they're insignificant and handling them complicates error handling in
	 * this function more than I'm willing to live with.
	 */
	(void)__session_dhandle_decr_use(session);

	locked = F_ISSET(dhandle, WT_DHANDLE_EXCLUSIVE) ? WRITELOCK : READLOCK;
	if (F_ISSET(dhandle, WT_DHANDLE_DISCARD_CLOSE)) {
		/*
		 * If configured to discard on last close, trade any read lock
		 * for an exclusive lock. If the exchange succeeds, setup for
		 * discard. It is expected acquiring an exclusive lock will fail
		 * sometimes since the handle may still be in use: in that case
		 * we're done.
		 */
		if (locked == READLOCK) {
			locked = NOLOCK;
			WT_ERR(__wt_readunlock(session, dhandle->rwlock));
			ret = __wt_try_writelock(session, dhandle->rwlock);
			if (ret != 0) {
				if (ret == EBUSY)
					ret = 0;
				goto err;
			}
			locked = WRITELOCK;
			F_CLR(dhandle, WT_DHANDLE_DISCARD_CLOSE);
			F_SET(dhandle,
			    WT_DHANDLE_DISCARD | WT_DHANDLE_EXCLUSIVE);
		}
	}

	/*
	 * If we had special flags set, close the handle so that future access
	 * can get a handle without special flags.
	 */
	if (F_ISSET(dhandle, WT_DHANDLE_DISCARD) ||
	    F_ISSET(btree, WT_BTREE_SPECIAL_FLAGS)) {
		WT_ASSERT(session, F_ISSET(dhandle, WT_DHANDLE_EXCLUSIVE));
		F_CLR(dhandle, WT_DHANDLE_DISCARD);

		WT_TRET(__wt_conn_btree_sync_and_close(session, 0));
	}

	if (F_ISSET(dhandle, WT_DHANDLE_EXCLUSIVE))
		F_CLR(dhandle, WT_DHANDLE_EXCLUSIVE);

err:	switch (locked) {
	case NOLOCK:
		break;
	case READLOCK:
		WT_TRET(__wt_readunlock(session, dhandle->rwlock));
		break;
	case WRITELOCK:
		WT_TRET(__wt_writeunlock(session, dhandle->rwlock));
		break;
	}

	session->dhandle = NULL;
	return (ret);
}

/*
 * __wt_session_get_btree_ckpt --
 *	Check the configuration strings for a checkpoint name, get a btree
 * handle for the given name, set session->dhandle.
 */
int
__wt_session_get_btree_ckpt(WT_SESSION_IMPL *session,
    const char *uri, const char *cfg[], uint32_t flags)
{
	WT_CONFIG_ITEM cval;
	WT_DECL_RET;
	int last_ckpt;
	const char *checkpoint;

	last_ckpt = 0;
	checkpoint = NULL;

	/*
	 * This function exists to handle checkpoint configuration.  Callers
	 * that never open a checkpoint call the underlying function directly.
	 */
	WT_RET_NOTFOUND_OK(
	    __wt_config_gets_def(session, cfg, "checkpoint", 0, &cval));
	if (cval.len != 0) {
		/*
		 * The internal checkpoint name is special, find the last
		 * unnamed checkpoint of the object.
		 */
		if (WT_STRING_MATCH(WT_CHECKPOINT, cval.str, cval.len)) {
			last_ckpt = 1;
retry:			WT_RET(__wt_meta_checkpoint_last_name(
			    session, uri, &checkpoint));
		} else
			WT_RET(__wt_strndup(
			    session, cval.str, cval.len, &checkpoint));
	}

	ret = __wt_session_get_btree(session, uri, checkpoint, cfg, flags);

	__wt_free(session, checkpoint);

	/*
	 * There's a potential race: we get the name of the most recent unnamed
	 * checkpoint, but if it's discarded (or locked so it can be discarded)
	 * by the time we try to open it, we'll fail the open.  Retry in those
	 * cases, a new "last" checkpoint should surface, and we can't return an
	 * error, the application will be justifiably upset if we can't open the
	 * last checkpoint instance of an object.
	 *
	 * The check against WT_NOTFOUND is correct: if there was no checkpoint
	 * for the object (that is, the object has never been in a checkpoint),
	 * we returned immediately after the call to search for that name.
	 */
	if (last_ckpt && (ret == WT_NOTFOUND || ret == EBUSY))
		goto retry;
	return (ret);
}

/*
 * __session_discard_btree --
 *	Discard our reference to the btree.
 */
static void
__session_discard_btree(
    WT_SESSION_IMPL *session, WT_DATA_HANDLE_CACHE *dhandle_cache)
{
	SLIST_REMOVE(
	    &session->dhandles, dhandle_cache, __wt_data_handle_cache, l);

	(void)WT_ATOMIC_SUB4(dhandle_cache->dhandle->session_ref, 1);

	__wt_overwrite_and_free(session, dhandle_cache);
}

/*
 * __wt_session_close_cache --
 *	Close any cached handles in a session.
 */
void
__wt_session_close_cache(WT_SESSION_IMPL *session)
{
	WT_DATA_HANDLE_CACHE *dhandle_cache;

	while ((dhandle_cache = SLIST_FIRST(&session->dhandles)) != NULL)
		__session_discard_btree(session, dhandle_cache);
}

/*
 * __session_dhandle_sweep --
 *	Discard any session dhandles that are not open.
 */
static int
__session_dhandle_sweep(WT_SESSION_IMPL *session, uint32_t flags)
{
	WT_DATA_HANDLE *dhandle;
	WT_DATA_HANDLE_CACHE *dhandle_cache, *dhandle_cache_next;
	time_t now;

	/*
	 * Check the local flag WT_DHANDLE_LOCK_ONLY; a common caller with that
	 * flag is in the path to discard the handle, don't sweep in that case.
	 */
	if (LF_ISSET(WT_DHANDLE_LOCK_ONLY))
		return (0);

	/*
	 * Periodically sweep for dead handles; if we've swept recently, don't
	 * do it again.
	 */
	WT_RET(__wt_seconds(session, &now));
	if (now - session->last_sweep < WT_DHANDLE_SWEEP_PERIOD)
		return (0);
	session->last_sweep = now;

	WT_STAT_FAST_CONN_INCR(session, dh_session_sweeps);

	dhandle_cache = SLIST_FIRST(&session->dhandles);
	while (dhandle_cache != NULL) {
		dhandle_cache_next = SLIST_NEXT(dhandle_cache, l);
		dhandle = dhandle_cache->dhandle;
		if (dhandle != session->dhandle &&
		    dhandle->session_inuse == 0 &&
		    now - dhandle->timeofdeath > WT_DHANDLE_SWEEP_WAIT) {
			WT_STAT_FAST_CONN_INCR(session, dh_session_handles);
			__session_discard_btree(session, dhandle_cache);
		}
		dhandle_cache = dhandle_cache_next;
	}
	return (0);
}

/*
 * __session_dhandle_find --
 *	Search for a data handle in the connection and add it to a session's
 *	cache.  Since the data handle isn't locked, this must be called holding
 *	the handle list lock, and we must increment the handle's reference
 *	count before releasing it.
 */
static int
__session_dhandle_find(WT_SESSION_IMPL *session,
    const char *uri, const char *checkpoint, uint32_t flags)
{
	WT_RET(__wt_conn_dhandle_find(session, uri, checkpoint, flags));
	return (__session_add_dhandle(session, NULL));
}

/*
 * __wt_session_get_btree --
 *	Get a btree handle for the given name, set session->dhandle.
 */
int
__wt_session_get_btree(WT_SESSION_IMPL *session,
    const char *uri, const char *checkpoint, const char *cfg[], uint32_t flags)
{
	WT_DATA_HANDLE *dhandle;
	WT_DATA_HANDLE_CACHE *dhandle_cache;
	WT_DECL_RET;
	uint64_t hash;

	WT_ASSERT(session, !F_ISSET(session, WT_SESSION_NO_DATA_HANDLES));
	WT_ASSERT(session, !LF_ISSET(WT_DHANDLE_HAVE_REF));

	dhandle = NULL;

	hash = __wt_hash_city64(uri, strlen(uri));
	SLIST_FOREACH(dhandle_cache, &session->dhandles, l) {
		dhandle = dhandle_cache->dhandle;
		if (hash != dhandle->name_hash ||
		    strcmp(uri, dhandle->name) != 0)
			continue;
		if (checkpoint == NULL && dhandle->checkpoint == NULL)
			break;
		if (checkpoint != NULL && dhandle->checkpoint != NULL &&
		    strcmp(checkpoint, dhandle->checkpoint) == 0)
			break;
	}

	if (dhandle_cache != NULL)
		session->dhandle = dhandle;
	else {
		/*
		 * We didn't find a match in the session cache, now search the
		 * shared handle list and cache any handle we find.
		 */
		WT_WITH_DHANDLE_LOCK(session, ret =
		    __session_dhandle_find(session, uri, checkpoint, flags));
		dhandle = (ret == 0) ? session->dhandle : NULL;
		WT_RET_NOTFOUND_OK(ret);
	}

	if (dhandle != NULL) {
		/* Try to lock the handle; if this succeeds, we're done. */
		if ((ret = __wt_session_lock_dhandle(session, flags)) == 0)
			goto done;
		WT_RET_NOTFOUND_OK(ret);

		/* We found the data handle, don't try to get it again. */
		LF_SET(WT_DHANDLE_HAVE_REF);
	}

	/*
	 * Acquire the schema lock and the data handle lock, find and/or
	 * open the handle.
	 *
	 * We need the schema lock for this call so that if we lock a handle in
	 * order to open it, that doesn't race with a schema-changing operation
	 * such as drop.
	 */
	WT_WITH_SCHEMA_LOCK(session,
	    WT_WITH_DHANDLE_LOCK(session, ret =
		__wt_conn_btree_get(session, uri, checkpoint, cfg, flags)));
	WT_RET(ret);

<<<<<<< HEAD
	if (!LF_SET(WT_DHANDLE_HAVE_REF))
		WT_RET(__session_add_dhandle(session, NULL));
=======
	if (!LF_ISSET(WT_DHANDLE_HAVE_REF))
		WT_RET(__session_add_btree(session, NULL));
>>>>>>> 0096aa87

	/* Sweep the handle list to remove any dead handles. */
	WT_RET(__session_dhandle_sweep(session, flags));

	WT_ASSERT(session, LF_ISSET(WT_DHANDLE_LOCK_ONLY) ||
	    F_ISSET(session->dhandle, WT_DHANDLE_OPEN));

done:	/* Increment the data-source's in-use counter. */
	__wt_session_dhandle_incr_use(session);

	WT_ASSERT(session, LF_ISSET(WT_DHANDLE_EXCLUSIVE) ==
	    F_ISSET(session->dhandle, WT_DHANDLE_EXCLUSIVE));
	F_SET(session->dhandle, LF_ISSET(WT_DHANDLE_DISCARD_CLOSE));

	return (0);
}

/*
 * __wt_session_lock_checkpoint --
 *	Lock the btree handle for the given checkpoint name.
 */
int
__wt_session_lock_checkpoint(WT_SESSION_IMPL *session, const char *checkpoint)
{
	WT_DATA_HANDLE *dhandle, *saved_dhandle;
	WT_DECL_RET;

	saved_dhandle = session->dhandle;

	/*
	 * Get the checkpoint handle exclusive, so no one else can access it
	 * while we are creating the new checkpoint.
	 */
	WT_ERR(__wt_session_get_btree(session, saved_dhandle->name,
	    checkpoint, NULL, WT_DHANDLE_EXCLUSIVE | WT_DHANDLE_LOCK_ONLY));

	/*
	 * Flush any pages in this checkpoint from the cache (we are about to
	 * re-write the checkpoint which will mean cached pages no longer have
	 * valid contents).  This is especially noticeable with memory mapped
	 * files, since changes to the underlying file are visible to the in
	 * memory pages.
	 */
	WT_ERR(__wt_cache_op(session, NULL, WT_SYNC_DISCARD));

	/*
	 * We lock checkpoint handles that we are overwriting, so the handle
	 * must be closed when we release it.
	 */
	dhandle = session->dhandle;
	F_SET(dhandle, WT_DHANDLE_DISCARD);

	WT_ASSERT(session, WT_META_TRACKING(session));
	WT_ERR(__wt_meta_track_handle_lock(session, 0));

	/* Restore the original btree in the session. */
err:	session->dhandle = saved_dhandle;

	return (ret);
}<|MERGE_RESOLUTION|>--- conflicted
+++ resolved
@@ -437,13 +437,8 @@
 		__wt_conn_btree_get(session, uri, checkpoint, cfg, flags)));
 	WT_RET(ret);
 
-<<<<<<< HEAD
-	if (!LF_SET(WT_DHANDLE_HAVE_REF))
+	if (!LF_ISSET(WT_DHANDLE_HAVE_REF))
 		WT_RET(__session_add_dhandle(session, NULL));
-=======
-	if (!LF_ISSET(WT_DHANDLE_HAVE_REF))
-		WT_RET(__session_add_btree(session, NULL));
->>>>>>> 0096aa87
 
 	/* Sweep the handle list to remove any dead handles. */
 	WT_RET(__session_dhandle_sweep(session, flags));
