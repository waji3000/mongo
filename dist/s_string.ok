AAAAA
AAAAAA
AAAAAAAAAA
AAAAAAAAAAAAA
AAAAAAAAAAAAAAAA
AAAAAAAAAAAAAAAAAA
ABCDEFGHIJKLMNOPQRSTUVWXYZ
ADDR
AIX
AJ
API
APIs
ARG
ARGS
ASYNC
Addr
Ailamaki
Alakuijala
Alloc
Async
Athanassoulis
Athlon
BASHOLEVELDB
BBBBB
BBBBBB
BBBBBBBBBB
BBBBBBBBBBBBB
BBBBBBBBBBBBBBBB
BBBBBBBBBBBBBBBBBB
BDB
BDB's
BIGENDIAN
BOOL
BSR
BTREE
BUF
BUFs
BUILTIN
BZ
BZIP
Bitfield
Bitwise
Bsearch
Btree
Bzip
CAS
CELL's
CELLs
CKPT
CLMPRSTdehikrsuv
CLR
CMP
COL's
CONCAT
CONFIG
CPUID
CPUs
CRC
CURSORs
CURSTD
CallsCustDate
Checksum
Checksums
CityHash
Comparator
Config
CreateFileMapping
CreateThread
CustomersPhone
DATAITEMs
DECL
DESC
DHANDLE
DLFCN
DNE
DOI
DSRC
DUPLICATEV
DbCursor
DbEnv
Decrement
EAGAIN
EB
EBUSY
EINTR
EINVAL
EMSG
EMail
ENOENT
ENOMEM
ENOTSUP
ENV
EOF
ERET
ESET
ETIME
ETIMEDOUT
EXLOG
EXTLIST
Enqueue
Env
Eron
FADVISE
FALLOCATE
FALLTHROUGH
FCNTL
FDATASYNC
FH
FLD
FLS
FNV
FORALL
FOREACH
FREAD
FREELIST
FTRUNCATE
Fasttrack
Filesystems
FindFirstFile
Fk
FlushFileBuffers
FreeBSD
FreeBSD's
FreeLibrary
Freelist
Fsync
Ftruncate
GCC
GETTIME
GETTIMEOFDAY
GIDs
Gcc
Geoff
GetFileAttributesEx
GetFileSizeEx
GetLastError
GetModuleHandleEx
GetProcAddress
Givargis
Google
<<<<<<< HEAD
HHHH
HHHHLL
HHHLL
=======
HYPERLEVELDB
HyperLevelDB
>>>>>>> ba4f6023
IEC
IEEE
IFF
IKEY
IMPL
IMPL's
INDX
INIT
INITIALIZER
INMEM
INODE
INSERT's
INTL
INUSE
ISSET
ITEMs
Inline
Intra
Ippokratis
JPEG
JSON
Jyrki
KEYFIRST
KV
KVS
Kanowski's
Kounavis
LEX
LF
<<<<<<< HEAD
LLLLLL
LLLLLLL
=======
LIBBZ
LIBDL
LIBPTHREAD
LIBRT
LIBSNAPPY
LIBZ
>>>>>>> ba4f6023
LNO
LOGREC
LOGSCAN
LRU
LSB
LSM
LSN
LSNs
LZO
LeafGreen
LevelDB
Levyx
Llqr
Llqrt
LoadLoad
LockFile
Lookup
MADVISE
MALLOC
MAXID
MBUF
MEM
MEMALIGN
MERCHANTABILITY
MSVC
MUTEX
MVCC
Manos
MapViewOfFile
Marsaglia's
Metadata
Mewhort
MoveFile
Multi
Multithreaded
Mutex
Mutexes
NEEDKEY
NEEDVALUE
NOLL
NONINFRINGEMENT
NOTFOUND
NOTREACHED
NOWRITE
NRECS
NUL
NULLs
NetBSD
NoAddr
Noll
Nul
ONPAGE
OPTYPE
OUTBUFF
OVFL
PADDR
PAGE's
PARAM
POSIX
PRIu
PRIu64
PSIZE
PTHREAD
PTR
Pagesize
Pandis
Phong
PlatformSDK
Posix
Pre
Prepend
Qsort
RCS
READONLY
RECNO
REF's
REFs
REQ
RET
RLE
RNG
ROCKSDB
RPC
RUNDIR
Radu
Recno
Recurse
Redistributions
Relock
Resize
RocksDB
SCHED
SIMD
SLIST
SLVG
SML
SOURCE's
SPARC
SPINLOCK
SQL
SSD
SSq
STAILQ
STRTOUQ
STRUCT
SYS
Scalability
SetEndOfFile
SetFilePointerEx
Sevii
SiH
Skiplist
SleepConditionVariableCS
Solaris
Spinlock
Split's
Stoica
StoreLoad
Strsep
Subtree
Subtrees
TAILQ
TODO
TOOSMALL
TORTIOUS
TRK
TXN
TXNC
TXNID
Timespec
Timestamp
TryCV
TxnID
UID
UIDs
UINT
ULINE
UNISTD
UPD
UPDATEs
URI
URIs
UTF
UnixLib
Unmap
UnmapViewOfFile
Unmarshall
Unregister
VARCHAR
VLDB
VMSG
Vanishingly
Vc
Vixie
Vo
Vv
VxWorks
WIREDTIGER
WaitForSingleObject
WakeAllConditionVariable
Wconditional
WeakHashLen
Werror
Wformat
WinNT
WiredTiger
WiredTiger's
WiredTigerCheckpoint
WiredTigerHome
WiredTigerInit
WiredTigerLog
WiredTigerStat
WiredTigerTxn
WithSeeds
Wmissing
Wuninitialized
XP
ZLIB
Zlib
__wt_epoch
abcdef
abcdefghijklmnopqrstuvwxyz
addfrag
addl
addr
addrs
af
agc
alfred
alloc
allocator
allocsize
amd
ao
ap
api
apip
arg
argc
args
argv
async
asyncopp
autockpt
autocommit
autoheader
bInheritHandle
basecfg
bdb
bigram
bitcnt
bitfield
bitfields
bitpos
bitstr
bitstring
bitwise
bm
bnd
boolean
br
breakpoint
bsearch
bt
btcur
btdsk
btmem
btree
btrees
buf
bufs
bufsz
builtin
builtins
bytelock
bytestring
bz
bzCompressEnd
bzCompressInit
bzDecompress
bzDecompressEnd
bzDecompressInit
bzalloc
bzfree
bzip
calloc
catfmt
cb
cd
centric
cfg
cfkos
change's
checkfrag
checkpointed
checkpointer
checkpointing
checksum
checksums
chk
chongo
cip
cityhash
ckpt
ckptfrag
ckptlist
cksum
clr
clsm
cmd
cmp
cnt
colcheck
colgroup
colgroups
collatorp
comparator
comparep
compat
concat
cond
conf
config
conn
connectionp
const
copydoc
copyin
copyout
cp
cpuid
crc
cref
ctime
ctype
curbackup
curbtree
curbulk
curconfig
curdump
curfile
curindex
curlog
curmetadata
cursoring
cursorp
curstat
curtable
cust
cv
cxa
data's
database's
datalen
datasets
datasource
datastore
dbc
decile
deciles
decl
decr
decrement
decrementing
deflateEnd
deflateInit
defno
del
delfmt
dequeue
dequeued
der
dereference
desc
dest
dev
dhandle
dhandles
dirlist
dl
dlclose
dlfcn
dlh
dll
dlopen
dlsym
dmsg
ds
dsk
dsrc
dst
dstlen
dsync
dt
dtype
dumpable
dumpcmp
dumpfile
dup
eg
emp
encodings
endian
endif
english
enqueue
enqueued
enum's
env
eof
eop
errhandler
errno
errv
errx
esc
eventv
evictable
evictserver
exactp
execop
extern
extlist
extlists
fadvise
fallocate
fblocks
fclose
fcntl
fdatasync
feof
ffc
fflush
ffs
fgetln
fh
fileID
filefrag
fileid
filename
filenames
fileop
fileops
filesize
filesystem
fillms
firstfit
fixup
flcs
floatnum
fmt
fmterr
fnv
foc
fopen
fotxn
fp
fprintf
fread
free'd
freelist
fs
fsm
fstat
fsync
fsyncs
ftruncate
func
funcs
gcc
gdb
getfiles
getid
getline
getone
getoneraw
getones
getonesn
getopt
getraw
gettime
gettimeofday
getv
gobare
goesc
gostring
gostruct
goutf
hashval
havesize
hdr
highjack
hin
hrow
html
huffman
hval
hw
iS
iSh
icount
idx
ifdef's
ifndef
ikey
imref
incr
incrementing
incrv
indices
indirects
indx
infeasible
inflateEnd
inflateInit
init
initn
initsize
inline
inlined
inmem
inode
insertK
insertV
instantiation
intl
intnum
intpack
ints
inttypes
inuse
io
ip
ispo
<<<<<<< HEAD
jnr
=======
iteratively
>>>>>>> ba4f6023
jrx
json
kb
kcell
keycmp
keygen
keyname
keyv
kv
kvraw
kvs
kvsbdb
lang
latencies
<<<<<<< HEAD
lbrace
lbracket
=======
lbz
>>>>>>> ba4f6023
ld
ldl
len
lenp
level's
lex
lexicographically
lf
lfence
libdatasource
libs
libwiredtiger
lld
llll
llu
lno
loadtext
localtime
lockdown
logf
logmgr
lognum
logput
logread
logrec
logsize
logtest
lookup
lookups
lpthread
lr
lrt
lru
lseek
lsm
lsn
lsnappy
lu
lz
lzo
madvise
majorp
malloc
marshall
marshalled
maxid
maxintlitem
maxintlpage
maxleafitem
maxleafpage
mb
mem
memalign
memalloc
membar
memcpy
memfree
memmove
memset
memsize
mergeable
metaconf
metadata
metafile
mfence
minorp
minprefix
mkdir
mmap
mnt
msg
msgv
msvc
mtx
multi
multiblock
multicore
multiprocess
multisocket
multithread
multithreaded
munmap
mutex
mutexes
myfile
mytable
mytxn
namespace
namespaces
nbits
nbsp
nchunks
nclr
nd
negint
newbar
newfile
newname
newuri
nextprev
nfilename
nhex
nl
nlpo
nocase
nonliteral
noop
nop
noraw
notfound
notset
notsup
notyet
nowrite
np
nr
nset
nthread
nul
nuls
numSymbols
numbare
oc
offpage
oindex
ok
oldname
ondisk
onint
onpage
oo
opendir
openfile
opsq
optype
os
ovfl
ownp
packv
parens
parserp
patchp
pathname
pathnames
perf
pfx
poptable
pos
posint
posix
pre
prealloc
preload
prepend
prepended
prepending
presize
primary's
printf
printlog
priv
progname
ps
pse
psp
pthread
pushms
putK
putV
pv
py
qSS
qdown
qrrSS
qs
qsort
quartile
qup
rS
rbrace
rbracket
rdlock
rduppo
readlock
readnear
readnext
readonly
readprev
readserver
realloc
recno
recnos
reconfig
reconfiguring
recsize
rectype
recurse
refp
reinitialization
req
rescan
resize
resizing
resultp
ret
retp
rf
rle
rng
rpc
rref
run's
runlength
runtime
rwlock
rwlocks
rwunlock
rx
sH
sHQ
savepoints
sb
scanp
schemas
schematab
scr
sd
searchable
sed
seqno
serializable
sessionp
setstr
setv
sfence
sii
sizeof
sizep
sizev
skiplist
skiplists
sl
slotsp
slvg
snaplen
snprintf
sp
spinlock
spinlocks
sprintf
src
srch
srvr
sset
ssize
startup
statlog
stbar
stdarg
stderr
stdin
stdint
stdlib
stdout
stepinit
stepkv
stepnext
stepp
steprec
str
strcmp
strdup
strerror
strftime
strget
stringin
strlen
strncmp
strncpy
strndup
strsep
strtoll
strtouq
struct
structs
su
subgetraw
subgets
subinit
sublicense
subtree
subtrees
sunique
superset
sw
sys
syserr
sz
t's
tV
tablename
tbackup
tblock
tcopyright
tcreate
tcursors
tdatabase
tdisplay
tdrop
tdump
tdumpfile
tempty
th
thazard
tid
timestamp
tinsert
tlist
tload
tmp
toffpage
tokenizer
toklen
tokname
tokstart
toktype
toverflow
tparent
tprintlog
transactional
transactionally
trecno
treeconfig
trename
trepeat
treplacement
trk
trk's
troot
trunc
trylock
trywrlock
tsalvage
tsplit
tstat
tstate
tt
ttracking
tupdate
tupgrade
tvalue
tverbose
tverify
twiredtiger
twrite
txn
txnc
txnid
txnidp
txnmin
typedef
uB
uid
uint
uintmax
unbare
uncompressing
uncompresssed
undef
unesc
unescaped
uninstantiated
unistd
unix
unjams
unlinked
unmap
unmarshall
unmarshalled
unmerged
unmodify
unpackv
unreferenced
unregister
unsized
unterminated
untyped
upd
update's
upg
uri
uri's
usecs
usedp
usr
utf
util
uu
va
valuep
valuev
vanishingly
variable's
vcell
verrx
versa
vlcs
vmsg
vpack
vprintf
vrfy
vsize
vslot
vsnprintf
vtype
vunpack
vupdate
walk's
wiredtiger
workFactor
wrapup
writelock
wrlock
ws
wti
wtperf
wts
xF
xff
xxxx
xxxxx
xxxxxx
zalloc
zfree
zlib
zu<|MERGE_RESOLUTION|>--- conflicted
+++ resolved
@@ -138,14 +138,11 @@
 GetProcAddress
 Givargis
 Google
-<<<<<<< HEAD
 HHHH
 HHHHLL
 HHHLL
-=======
 HYPERLEVELDB
 HyperLevelDB
->>>>>>> ba4f6023
 IEC
 IEEE
 IFF
@@ -175,17 +172,14 @@
 Kounavis
 LEX
 LF
-<<<<<<< HEAD
-LLLLLL
-LLLLLLL
-=======
 LIBBZ
 LIBDL
 LIBPTHREAD
 LIBRT
 LIBSNAPPY
 LIBZ
->>>>>>> ba4f6023
+LLLLLL
+LLLLLLL
 LNO
 LOGREC
 LOGSCAN
@@ -680,11 +674,8 @@
 io
 ip
 ispo
-<<<<<<< HEAD
+iteratively
 jnr
-=======
-iteratively
->>>>>>> ba4f6023
 jrx
 json
 kb
@@ -699,12 +690,9 @@
 kvsbdb
 lang
 latencies
-<<<<<<< HEAD
 lbrace
 lbracket
-=======
 lbz
->>>>>>> ba4f6023
 ld
 ldl
 len
